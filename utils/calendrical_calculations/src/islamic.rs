// This file is part of ICU4X.
//
// The contents of this file implement algorithms from Calendrical Calculations
// by Reingold & Dershowitz, Cambridge University Press, 4th edition (2018),
// which have been released as Lisp code at <https://github.com/EdReingold/calendar-code2/>
// under the Apache-2.0 license. Accordingly, this file is released under
// the Apache License, Version 2.0 which can be found at the calendrical_calculations
// package root or at http://www.apache.org/licenses/LICENSE-2.0.

//! Various islamic lunar calendars

use crate::astronomy::*;
use crate::helpers::{i64_to_saturated_i32, next};
use crate::rata_die::{Moment, RataDie};
#[allow(unused_imports)]
use core_maths::*;

pub use crate::astronomy::Location;

/// The average length of an Islamic year, equal to 12 moon cycles
pub const MEAN_YEAR_LENGTH: f64 = MEAN_SYNODIC_MONTH * 12.;

/// Different islamic calendars use different epochs (Thursday vs Friday) due to disagreement on the exact date of Mohammed's migration to Mecca.
/// Lisp code reference: <https://github.com/EdReingold/calendar-code2/blob/main/calendar.l#L2066>
pub const ISLAMIC_EPOCH_FRIDAY: RataDie = crate::julian::fixed_from_julian(622, 7, 16);

/// Different islamic calendars use different epochs (Thursday vs Friday) due to disagreement on the exact date of Mohammed's migration to Mecca.
/// Lisp code reference: <https://github.com/EdReingold/calendar-code2/blob/main/calendar.l#L2066>
pub const ISLAMIC_EPOCH_THURSDAY: RataDie = crate::julian::fixed_from_julian(622, 7, 15);

/// Lisp code reference: <https://github.com/EdReingold/calendar-code2/blob/main/calendar.l#L6898>
pub const CAIRO: Location = Location {
    latitude: 30.1,
    longitude: 31.3,
    elevation: 200.0,
    utc_offset: (1_f64 / 12_f64),
};

/// The location of Mecca; used for Islamic calendar calculations.
pub const MECCA: Location = Location {
    latitude: 6427.0 / 300.0,
    longitude: 11947.0 / 300.0,
    elevation: 298.0,
    utc_offset: (1_f64 / 8_f64),
};

/// Lisp code reference: <https://github.com/EdReingold/calendar-code2/blob/main/calendar.l#L6904>
pub fn fixed_from_observational_islamic(
    year: i32,
    month: u8,
    day: u8,
    location: Location,
) -> RataDie {
    let year = i64::from(year);
    let month = i64::from(month);
    let day = i64::from(day);
    let midmonth = ISLAMIC_EPOCH_FRIDAY.to_f64_date()
        + (((year - 1) as f64) * 12.0 + month as f64 - 0.5) * MEAN_SYNODIC_MONTH;
    let lunar_phase = Astronomical::calculate_new_moon_at_or_before(RataDie::new(midmonth as i64));
    Astronomical::phasis_on_or_before(RataDie::new(midmonth as i64), location, Some(lunar_phase))
        + day
        - 1
}

/// Lisp code reference: <https://github.com/EdReingold/calendar-code2/blob/1ee51ecfaae6f856b0d7de3e36e9042100b4f424/calendar.l#L6983-L6995>
pub fn observational_islamic_from_fixed(date: RataDie, location: Location) -> (i32, u8, u8) {
    let lunar_phase = Astronomical::calculate_new_moon_at_or_before(date);
    let crescent = Astronomical::phasis_on_or_before(date, location, Some(lunar_phase));
    let elapsed_months =
        ((crescent - ISLAMIC_EPOCH_FRIDAY) as f64 / MEAN_SYNODIC_MONTH).round() as i32;
    let year = elapsed_months.div_euclid(12) + 1;
    let month = elapsed_months.rem_euclid(12) + 1;
    let day = (date - crescent + 1) as u8;

    (year, month as u8, day)
}

// Saudi visibility criterion on eve of fixed date in Mecca.
// The start of the new month only happens if both of these criteria are met: The moon is a waxing crescent at sunset of the previous day
// and the moon sets after the sun on that same evening.
/// Lisp code reference: <https://github.com/EdReingold/calendar-code2/blob/main/calendar.l#L6957>
fn saudi_criterion(date: RataDie) -> Option<bool> {
    let sunset = Astronomical::sunset((date - 1).as_moment(), MECCA)?;
    let tee = Location::universal_from_standard(sunset, MECCA);
    let phase = Astronomical::lunar_phase(tee, Astronomical::julian_centuries(tee));
    let moonlag = Astronomical::moonlag((date - 1).as_moment(), MECCA)?;

    Some(phase > 0.0 && phase < 90.0 && moonlag > 0.0)
}

fn adjusted_saudi_criterion(date: RataDie) -> bool {
    saudi_criterion(date).unwrap_or_default()
}

// Closest fixed date on or before date when Saudi visibility criterion is held.
/// Lisp code reference: <https://github.com/EdReingold/calendar-code2/blob/main/calendar.l#L6966>
pub fn saudi_new_month_on_or_before(date: RataDie) -> RataDie {
    let last_new_moon = (Astronomical::lunar_phase_at_or_before(0.0, date.as_moment()))
        .inner()
        .floor(); // Gets the R.D Date of the prior new moon
    let age = date.to_f64_date() - last_new_moon;
    // Explanation of why the value 3.0 is chosen: https://github.com/unicode-org/icu4x/pull/3673/files#r1267460916
    let tau = if age <= 3.0 && !adjusted_saudi_criterion(date) {
        // Checks if the criterion is not yet visible on the evening of date
        last_new_moon - 30.0 // Goes back a month
    } else {
        last_new_moon
    };

    next(RataDie::new(tau as i64), adjusted_saudi_criterion) // Loop that increments the day and checks if the criterion is now visible
}

/// Lisp code reference: <https://github.com/EdReingold/calendar-code2/blob/main/calendar.l#L6996>
pub fn saudi_islamic_from_fixed(date: RataDie) -> (i32, u8, u8) {
    let crescent = saudi_new_month_on_or_before(date);
    let elapsed_months =
        ((crescent - ISLAMIC_EPOCH_FRIDAY) as f64 / MEAN_SYNODIC_MONTH).round() as i64;
    let year = i64_to_saturated_i32(elapsed_months.div_euclid(12) + 1);
    let month = (elapsed_months.rem_euclid(12) + 1) as u8;
    let day = ((date - crescent) + 1) as u8;

    (year, month, day)
}

/// Lisp code reference: <https://github.com/EdReingold/calendar-code2/blob/main/calendar.l#L6981>
pub fn fixed_from_saudi_islamic(year: i32, month: u8, day: u8) -> RataDie {
    let midmonth = RataDie::new(
        ISLAMIC_EPOCH_FRIDAY.to_i64_date()
            + (((year as f64 - 1.0) * 12.0 + month as f64 - 0.5) * MEAN_SYNODIC_MONTH).floor()
                as i64,
    );
    let first_day_of_month = saudi_new_month_on_or_before(midmonth).to_i64_date();

    RataDie::new(first_day_of_month + day as i64 - 1)
}

/// Lisp code reference: <https://github.com/EdReingold/calendar-code2/blob/main/calendar.l#L2076>
pub fn fixed_from_tabular_islamic(year: i32, month: u8, day: u8, epoch: RataDie) -> RataDie {
    let year = i64::from(year);
    let month = i64::from(month);
    let day = i64::from(day);

    RataDie::new(
        (epoch.to_i64_date() - 1)
            + (year - 1) * 354
            + (3 + year * 11).div_euclid(30)
            + 29 * (month - 1)
            + month.div_euclid(2)
            + day,
    )
}
/// Lisp code reference: <https://github.com/EdReingold/calendar-code2/blob/main/calendar.l#L2090>
pub fn tabular_islamic_from_fixed(date: RataDie, epoch: RataDie) -> (i32, u8, u8) {
    let year = i64_to_saturated_i32(((date - epoch) * 30 + 10646).div_euclid(10631));
    let prior_days =
        date.to_f64_date() - fixed_from_tabular_islamic(year, 1, 1, epoch).to_f64_date();
    debug_assert!(prior_days >= 0.0);
    debug_assert!(prior_days <= 354.);
    let month = (((prior_days * 11.0) + 330.0) / 325.0) as u8; // Prior days is maximum 354 (when year length is 355), making the value always less than 12
    debug_assert!(month <= 12);
    let day = (date.to_f64_date() - fixed_from_tabular_islamic(year, month, 1, epoch).to_f64_date()
        + 1.0) as u8; // The value will always be number between 1-30 because of the difference between the date and lunar ordinals function.

    (year, month, day)
}

/// The number of days in a month for the observational islamic calendar
pub fn observational_islamic_month_days(year: i32, month: u8, location: Location) -> u8 {
    let midmonth = ISLAMIC_EPOCH_FRIDAY.to_f64_date()
        + (((year - 1) as f64) * 12.0 + month as f64 - 0.5) * MEAN_SYNODIC_MONTH;

    let lunar_phase: f64 =
        Astronomical::calculate_new_moon_at_or_before(RataDie::new(midmonth as i64));
    let f_date = Astronomical::phasis_on_or_before(
        RataDie::new(midmonth as i64),
        location,
        Some(lunar_phase),
    );

    Astronomical::month_length(f_date, location)
}

/// The number of days in a month for the Saudi (Umm Al-Qura) calendar
pub fn saudi_islamic_month_days(year: i32, month: u8) -> u8 {
    // We cannot use month_days from the book here, that is for the observational calendar
    //
    // Instead we subtract the two new months calculated using the saudi criterion
    let midmonth = Moment::new(
        ISLAMIC_EPOCH_FRIDAY.to_f64_date()
            + (((year - 1) as f64) * 12.0 + month as f64 - 0.5) * MEAN_SYNODIC_MONTH,
    );
    let midmonth_next = midmonth + MEAN_SYNODIC_MONTH;

    let month_start = saudi_new_month_on_or_before(midmonth.as_rata_die());
    let next_month_start = saudi_new_month_on_or_before(midmonth_next.as_rata_die());

    let diff = next_month_start - month_start;
    debug_assert!(
        diff <= 30,
        "umm-al-qura months must not be more than 30 days"
    );
    u8::try_from(diff).unwrap_or(30)
}

#[cfg(test)]
mod tests {
    use super::*;

    static TEST_FIXED_DATE: [i64; 33] = [
        -214193, -61387, 25469, 49217, 171307, 210155, 253427, 369740, 400085, 434355, 452605,
        470160, 473837, 507850, 524156, 544676, 567118, 569477, 601716, 613424, 626596, 645554,
        664224, 671401, 694799, 704424, 708842, 709409, 709580, 727274, 728714, 744313, 764652,
    ];
    // Removed: 601716 and 727274 fixed dates
    static TEST_FIXED_DATE_UMMALQURA: [i64; 31] = [
        -214193, -61387, 25469, 49217, 171307, 210155, 253427, 369740, 400085, 434355, 452605,
        470160, 473837, 507850, 524156, 544676, 567118, 569477, 613424, 626596, 645554, 664224,
        671401, 694799, 704424, 708842, 709409, 709580, 728714, 744313, 764652,
    ];
    // Values from lisp code
    static SAUDI_CRITERION_EXPECTED: [bool; 33] = [
        false, false, true, false, false, true, false, true, false, false, true, false, false,
        true, true, true, true, false, false, true, true, true, false, false, false, false, false,
        false, true, false, true, false, true,
    ];
    // Values from lisp code, removed two expected months.
    static SAUDI_NEW_MONTH_OR_BEFORE_EXPECTED: [f64; 31] = [
        -214203.0, -61412.0, 25467.0, 49210.0, 171290.0, 210152.0, 253414.0, 369735.0, 400063.0,
        434348.0, 452598.0, 470139.0, 473830.0, 507850.0, 524150.0, 544674.0, 567118.0, 569450.0,
        613421.0, 626592.0, 645551.0, 664214.0, 671391.0, 694779.0, 704405.0, 708835.0, 709396.0,
        709573.0, 728709.0, 744301.0, 764647.0,
    ];
    #[test]
    fn test_islamic_epoch_friday() {
        let epoch = ISLAMIC_EPOCH_FRIDAY.to_i64_date();
<<<<<<< HEAD
        // Gregorian year of Islamic Epoch
        let epoch_year_from_fixed =
            crate::gregorian::gregorian_year_from_fixed(RataDie::new(epoch));
        // 622 is the correct Gregorian year for the Islamic Epoch
=======
        // Iso year of Islamic Epoch
        let epoch_year_from_fixed = crate::iso::iso_year_from_fixed(RataDie::new(epoch)).unwrap();
        // 622 is the correct ISO year for the Islamic Epoch
>>>>>>> f95236c9
        assert_eq!(epoch_year_from_fixed, 622);
    }

    #[test]
    fn test_islamic_epoch_thursday() {
        let epoch = ISLAMIC_EPOCH_THURSDAY.to_i64_date();
<<<<<<< HEAD
        // Gregorian year of Islamic Epoch
        let epoch_year_from_fixed =
            crate::gregorian::gregorian_year_from_fixed(RataDie::new(epoch));
        // 622 is the correct Gregorian year for the Islamic Epoch
=======
        // Iso year of Islamic Epoch
        let epoch_year_from_fixed = crate::iso::iso_year_from_fixed(RataDie::new(epoch)).unwrap();
        // 622 is the correct ISO year for the Islamic Epoch
>>>>>>> f95236c9
        assert_eq!(epoch_year_from_fixed, 622);
    }

    #[test]
    fn test_saudi_criterion() {
        for (boolean, f_date) in SAUDI_CRITERION_EXPECTED.iter().zip(TEST_FIXED_DATE.iter()) {
            let bool_result = saudi_criterion(RataDie::new(*f_date)).unwrap();
            assert_eq!(*boolean, bool_result, "{f_date:?}");
        }
    }

    #[test]
    fn test_saudi_new_month_or_before() {
        for (date, f_date) in SAUDI_NEW_MONTH_OR_BEFORE_EXPECTED
            .iter()
            .zip(TEST_FIXED_DATE_UMMALQURA.iter())
        {
            let date_result = saudi_new_month_on_or_before(RataDie::new(*f_date)).to_f64_date();
            assert_eq!(*date, date_result, "{f_date:?}");
        }
    }
}<|MERGE_RESOLUTION|>--- conflicted
+++ resolved
@@ -233,32 +233,20 @@
     #[test]
     fn test_islamic_epoch_friday() {
         let epoch = ISLAMIC_EPOCH_FRIDAY.to_i64_date();
-<<<<<<< HEAD
         // Gregorian year of Islamic Epoch
         let epoch_year_from_fixed =
-            crate::gregorian::gregorian_year_from_fixed(RataDie::new(epoch));
+            crate::gregorian::gregorian_year_from_fixed(RataDie::new(epoch)).unwrap();
         // 622 is the correct Gregorian year for the Islamic Epoch
-=======
-        // Iso year of Islamic Epoch
-        let epoch_year_from_fixed = crate::iso::iso_year_from_fixed(RataDie::new(epoch)).unwrap();
-        // 622 is the correct ISO year for the Islamic Epoch
->>>>>>> f95236c9
         assert_eq!(epoch_year_from_fixed, 622);
     }
 
     #[test]
     fn test_islamic_epoch_thursday() {
         let epoch = ISLAMIC_EPOCH_THURSDAY.to_i64_date();
-<<<<<<< HEAD
         // Gregorian year of Islamic Epoch
         let epoch_year_from_fixed =
-            crate::gregorian::gregorian_year_from_fixed(RataDie::new(epoch));
+            crate::gregorian::gregorian_year_from_fixed(RataDie::new(epoch)).unwrap();
         // 622 is the correct Gregorian year for the Islamic Epoch
-=======
-        // Iso year of Islamic Epoch
-        let epoch_year_from_fixed = crate::iso::iso_year_from_fixed(RataDie::new(epoch)).unwrap();
-        // 622 is the correct ISO year for the Islamic Epoch
->>>>>>> f95236c9
         assert_eq!(epoch_year_from_fixed, 622);
     }
 
