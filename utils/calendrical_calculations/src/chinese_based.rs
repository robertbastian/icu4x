// This file is part of ICU4X.
//
// The contents of this file implement algorithms from Calendrical Calculations
// by Reingold & Dershowitz, Cambridge University Press, 4th edition (2018),
// which have been released as Lisp code at <https://github.com/EdReingold/calendar-code2/>
// under the Apache-2.0 license. Accordingly, this file is released under
// the Apache License, Version 2.0 which can be found at the calendrical_calculations
// package root or at http://www.apache.org/licenses/LICENSE-2.0.

//! Chinese-like lunar calendars (Chinese, Dangi)

use crate::astronomy::{self, Astronomical, MEAN_SYNODIC_MONTH, MEAN_TROPICAL_YEAR};
use crate::gregorian::{fixed_from_gregorian, gregorian_from_fixed};
use crate::helpers::i64_to_i32;
use crate::rata_die::{Moment, RataDie};
use core::num::NonZeroU8;
#[allow(unused_imports)]
use core_maths::*;

// Don't iterate more than 14 times (which accounts for checking for 13 months)
const MAX_ITERS_FOR_MONTHS_OF_YEAR: u8 = 14;

/// The trait ChineseBased is used by Chinese-based calendars to perform computations shared by such calendar.
/// To do so, calendars should:
///
/// - Implement `fn location` by providing a location at which observations of the moon are recorded, which
///   may change over time (the zone is important, long, lat, and elevation are not relevant for these calculations)
/// - Define `const EPOCH` as a `RataDie` marking the start date of the era of the Calendar for internal use,
///   which may not accurately reflect how years or eras are marked traditionally or seen by end-users
pub trait ChineseBased {
    /// Given a fixed date, return the UTC offset used for observations of the new moon in order to
    /// calculate the beginning of months. For multiple Chinese-based lunar calendars, this has
    /// changed over the years, and can cause differences in calendar date.
    fn utc_offset(fixed: RataDie) -> f64;

    /// The RataDie of the beginning of the epoch used for internal computation; this may not
    /// reflect traditional methods of year-tracking or eras, since Chinese-based calendars
    /// may not track years ordinally in the same way many western calendars do.
    const EPOCH: RataDie;

    /// The name of the calendar for debugging.
    const DEBUG_NAME: &'static str;
}

<<<<<<< HEAD
/// Given a Gregorian year, return the extended year
pub fn extended_from_gregorian<C: ChineseBased>(gregorian_year: i32) -> i32 {
    gregorian_year - const { crate::gregorian::gregorian_year_from_fixed(C::EPOCH) as i32 - 1 }
}
/// Given an extended year, return the Gregorian year
pub fn gregorian_from_extended<C: ChineseBased>(extended_year: i32) -> i32 {
    extended_year + const { crate::gregorian::gregorian_year_from_fixed(C::EPOCH) as i32 - 1 }
=======
/// Given an ISO year, return the extended year
pub fn extended_from_iso<C: ChineseBased>(iso_year: i32) -> i32 {
    iso_year
        - const {
            let Ok(y) = crate::iso::iso_year_from_fixed(C::EPOCH) else {
                panic!()
            };
            y - 1
        }
}
/// Given an extended year, return the ISO year
pub fn iso_from_extended<C: ChineseBased>(extended_year: i32) -> i32 {
    extended_year
        + const {
            let Ok(y) = crate::iso::iso_year_from_fixed(C::EPOCH) else {
                panic!()
            };
            y - 1
        }
>>>>>>> f95236c9
}

#[deprecated(since = "0.2.1", note = "use `extended_from_gregorian`")]
pub use extended_from_gregorian as extended_from_iso;
#[deprecated(since = "0.2.1", note = "use `gregorian_from_extended`")]
pub use gregorian_from_extended as iso_from_extended;

/// A type implementing [`ChineseBased`] for the Chinese calendar
#[derive(Debug, PartialEq, Eq, PartialOrd, Ord, Default, Hash)]
#[allow(clippy::exhaustive_structs)] // newtype
pub struct Chinese;

/// A type implementing [`ChineseBased`] for the Dangi (Korean) calendar
#[derive(Debug, PartialEq, Eq, PartialOrd, Ord, Default, Hash)]
#[allow(clippy::exhaustive_structs)] // newtype
pub struct Dangi;

impl ChineseBased for Chinese {
    fn utc_offset(fixed: RataDie) -> f64 {
        use crate::gregorian::const_fixed_from_gregorian as gregorian;
        // Before 1929, local time was used, represented as UTC+(1397/180 h).
        // In 1929, China adopted a standard time zone based on 120 degrees of longitude, meaning
        // from 1929 onward, all new moon calculations are based on UTC+8h.
        if fixed < const { gregorian(1929, 1, 1) } {
            1397.0 / 180.0 / 24.0
        } else {
            8.0 / 24.0
        }
    }

    /// The equivalent first day in the Chinese calendar (based on inception of the calendar), Feb. 15, -2636
    const EPOCH: RataDie = crate::gregorian::const_fixed_from_gregorian(-2636, 2, 15);
    const DEBUG_NAME: &'static str = "chinese";
}

impl ChineseBased for Dangi {
    fn utc_offset(fixed: RataDie) -> f64 {
        use crate::gregorian::const_fixed_from_gregorian as gregorian;
        // Before 1908, local time was used, represented as UTC+(3809/450 h).
        // This changed multiple times as different standard timezones were adopted in Korea.
        // Currently, UTC+9h is used.
        if fixed < const { gregorian(1908, 4, 1) } {
            3809.0 / 450.0 / 24.0
        } else if fixed < const { gregorian(1912, 1, 1) } {
            8.5 / 24.0
        } else if fixed < const { gregorian(1954, 3, 21) } {
            9.0 / 24.0
        } else if fixed < const { gregorian(1961, 8, 10) } {
            8.5 / 24.0
        } else {
            9.0 / 24.0
        }
    }

    /// The first day in the Korean Dangi calendar (based on the founding of Gojoseon), lunar new year -2332
    const EPOCH: RataDie = crate::gregorian::const_fixed_from_gregorian(-2332, 2, 15);
    const DEBUG_NAME: &'static str = "dangi";
}

/// Marks the bounds of a lunar year
#[derive(Debug, Copy, Clone)]
#[allow(clippy::exhaustive_structs)] // we're comfortable making frequent breaking changes to this crate
pub struct YearBounds {
    /// The date marking the start of the current lunar year
    pub new_year: RataDie,
    /// The date marking the start of the next lunar year
    pub next_new_year: RataDie,
}

impl YearBounds {
    /// Compute the YearBounds for the lunar year (年) containing `date`,
    /// as well as the corresponding solar year (歲). Note that since the two
    /// years overlap significantly but not entirely, the solstice bounds for the solar
    /// year *may* not include `date`.
    #[inline]
    pub fn compute<C: ChineseBased>(date: RataDie) -> Self {
        let prev_solstice = winter_solstice_on_or_before::<C>(date);
        let (new_year, next_solstice) = new_year_on_or_before_fixed_date::<C>(date, prev_solstice);
        // Using 400 here since new years can be up to 390 days apart, and we add some padding
        let next_new_year = new_year_on_or_before_fixed_date::<C>(new_year + 400, next_solstice).0;

        Self {
            new_year,
            next_new_year,
        }
    }

    /// The number of days in this year
    pub fn count_days(self) -> u16 {
        let result = self.next_new_year - self.new_year;
        debug_assert!(
            ((u16::MIN as i64)..=(u16::MAX as i64)).contains(&result),
            "Days in year should be in range of u16."
        );
        result as u16
    }

    /// Whether or not this is a leap year
    pub fn is_leap(self) -> bool {
        let difference = self.next_new_year - self.new_year;
        difference > 365
    }
}

/// Get the current major solar term of a fixed date, output as an integer from 1..=12.
///
/// Based on functions from _Calendrical Calculations_ by Reingold & Dershowitz.
/// Lisp reference code: https://github.com/EdReingold/calendar-code2/blob/main/calendar.l#L5273-L5281
pub(crate) fn major_solar_term_from_fixed<C: ChineseBased>(date: RataDie) -> u32 {
    let moment: Moment = date.as_moment();
    let universal = moment - C::utc_offset(date);
    let solar_longitude =
        i64_to_i32(Astronomical::solar_longitude(Astronomical::julian_centuries(universal)) as i64);
    debug_assert!(
        solar_longitude.is_ok(),
        "Solar longitude should be in range of i32"
    );
    let s = solar_longitude.unwrap_or_else(|e| e.saturate());
    let result_signed = (2 + s.div_euclid(30) - 1).rem_euclid(12) + 1;
    debug_assert!(result_signed >= 0);
    result_signed as u32
}

/// The fixed date in standard time at the observation location of the next new moon on or after a given Moment.
///
/// Based on functions from _Calendrical Calculations_ by Reingold & Dershowitz.
/// Lisp reference code: https://github.com/EdReingold/calendar-code2/blob/main/calendar.l#L5329-L5338
pub(crate) fn new_moon_on_or_after<C: ChineseBased>(moment: Moment) -> RataDie {
    let new_moon_moment = Astronomical::new_moon_at_or_after(midnight::<C>(moment));
    let utc_offset = C::utc_offset(new_moon_moment.as_rata_die());
    (new_moon_moment + utc_offset).as_rata_die()
}

/// The fixed date in standard time at the observation location of the previous new moon before a given Moment.
///
/// Based on functions from _Calendrical Calculations_ by Reingold & Dershowitz.
/// Lisp reference code: https://github.com/EdReingold/calendar-code2/blob/main/calendar.l#L5318-L5327
pub(crate) fn new_moon_before<C: ChineseBased>(moment: Moment) -> RataDie {
    let new_moon_moment = Astronomical::new_moon_before(midnight::<C>(moment));
    let utc_offset = C::utc_offset(new_moon_moment.as_rata_die());
    (new_moon_moment + utc_offset).as_rata_die()
}

/// Universal time of midnight at start of a Moment's day at the observation location
///
/// Based on functions from _Calendrical Calculations_ by Reingold & Dershowitz.
/// Lisp reference code: https://github.com/EdReingold/calendar-code2/blob/main/calendar.l#L5353-L5357
pub(crate) fn midnight<C: ChineseBased>(moment: Moment) -> Moment {
    moment - C::utc_offset(moment.as_rata_die())
}

/// Determines the fixed date of the lunar new year given the start of its corresponding solar year (歲), which is
/// also the winter solstice
///
/// Calls to `no_major_solar_term` have been inlined for increased efficiency.
///
/// Based on functions from _Calendrical Calculations_ by Reingold & Dershowitz.
/// Lisp reference code: https://github.com/EdReingold/calendar-code2/blob/main/calendar.l#L5370-L5394
pub(crate) fn new_year_in_sui<C: ChineseBased>(prior_solstice: RataDie) -> (RataDie, RataDie) {
    // s1 is prior_solstice
    // Using 370 here since solstices are ~365 days apart
    // Both solstices should fall on December 20, 21, 22, or 23. The calendrical calculations
    // drift away from this for large positive and negative years, so we artifically bind them
    // to this range in order for other code invariants to be upheld.
    let prior_solstice = bind_winter_solstice::<C>(prior_solstice);
    let following_solstice =
        bind_winter_solstice::<C>(winter_solstice_on_or_before::<C>(prior_solstice + 370)); // s2
    let month_after_eleventh = new_moon_on_or_after::<C>((prior_solstice + 1).as_moment()); // m12
    debug_assert!(month_after_eleventh - prior_solstice >= 0);
    let month_after_twelfth = new_moon_on_or_after::<C>((month_after_eleventh + 1).as_moment()); // m13
    let month_after_thirteenth = new_moon_on_or_after::<C>((month_after_twelfth + 1).as_moment());
    debug_assert!(month_after_twelfth - month_after_eleventh >= 29);
    let next_eleventh_month = new_moon_before::<C>((following_solstice + 1).as_moment()); // next-m11
    let lhs_argument =
        ((next_eleventh_month - month_after_eleventh) as f64 / MEAN_SYNODIC_MONTH).round() as i64;
    let solar_term_a = major_solar_term_from_fixed::<C>(month_after_eleventh);
    let solar_term_b = major_solar_term_from_fixed::<C>(month_after_twelfth);
    let solar_term_c = major_solar_term_from_fixed::<C>(month_after_thirteenth);
    if lhs_argument == 12 && (solar_term_a == solar_term_b || solar_term_b == solar_term_c) {
        (month_after_thirteenth, following_solstice)
    } else {
        (month_after_twelfth, following_solstice)
    }
}

/// This function forces the RataDie to be on December 20, 21, 22, or 23. It was
/// created for practical considerations and is not in the text.
///
/// See: <https://github.com/unicode-org/icu4x/pull/4904>
fn bind_winter_solstice<C: ChineseBased>(solstice: RataDie) -> RataDie {
    let (gregorian_year, gregorian_month, gregorian_day) = match gregorian_from_fixed(solstice) {
        Ok(ymd) => ymd,
        Err(_) => {
            debug_assert!(false, "Solstice REALLY out of bounds: {solstice:?}");
            return solstice;
        }
    };
    let resolved_solstice = if gregorian_month < 12 || gregorian_day < 20 {
        fixed_from_gregorian(gregorian_year, 12, 20)
    } else if gregorian_day > 23 {
        fixed_from_gregorian(gregorian_year, 12, 23)
    } else {
        solstice
    };
    if resolved_solstice != solstice {
        if !(0..=4000).contains(&gregorian_year) {
            #[cfg(feature = "logging")]
            log::trace!("({}) Solstice out of bounds: {solstice:?}", C::DEBUG_NAME);
        } else {
            debug_assert!(
                false,
                "({}) Solstice out of bounds: {solstice:?}",
                C::DEBUG_NAME
            );
        }
    }
    resolved_solstice
}

/// Get the fixed date of the nearest winter solstice, in the Chinese time zone,
/// on or before a given fixed date.
///
/// This is valid for several thousand years, but it drifts for large positive
/// and negative years. See [`bind_winter_solstice`].
///
/// Based on functions from _Calendrical Calculations_ by Reingold & Dershowitz.
/// Lisp reference code: https://github.com/EdReingold/calendar-code2/blob/main/calendar.l#L5359-L5368
pub(crate) fn winter_solstice_on_or_before<C: ChineseBased>(date: RataDie) -> RataDie {
    let approx = Astronomical::estimate_prior_solar_longitude(
        astronomy::WINTER,
        midnight::<C>((date + 1).as_moment()),
    );
    let mut iters = 0;
    let mut day = Moment::new((approx.inner() - 1.0).floor());
    while iters < MAX_ITERS_FOR_MONTHS_OF_YEAR
        && astronomy::WINTER
            >= Astronomical::solar_longitude(Astronomical::julian_centuries(midnight::<C>(
                day + 1.0,
            )))
    {
        iters += 1;
        day += 1.0;
    }
    debug_assert!(
        iters < MAX_ITERS_FOR_MONTHS_OF_YEAR,
        "Number of iterations was higher than expected"
    );
    day.as_rata_die()
}

/// Get the fixed date of the nearest Lunar New Year on or before a given fixed date.
/// This function also returns the solstice following a given date for optimization (see #3743).
///
/// To call this function you must precompute the value of the prior solstice, which
/// is the result of winter_solstice_on_or_before
///
/// Based on functions from _Calendrical Calculations_ by Reingold & Dershowitz.
/// Lisp reference code: https://github.com/EdReingold/calendar-code2/blob/main/calendar.l#L5396-L5405
pub(crate) fn new_year_on_or_before_fixed_date<C: ChineseBased>(
    date: RataDie,
    prior_solstice: RataDie,
) -> (RataDie, RataDie) {
    let new_year = new_year_in_sui::<C>(prior_solstice);
    if date >= new_year.0 {
        new_year
    } else {
        // This happens when we're at the end of the current lunar year
        // and the solstice has already happened. Thus the relevant solstice
        // for the current lunar year is the previous one, which we calculate by offsetting
        // back by a year.
        let date_in_last_sui = date - 180; // This date is in the current lunar year, but the last solar year
        let prior_solstice = winter_solstice_on_or_before::<C>(date_in_last_sui);
        new_year_in_sui::<C>(prior_solstice)
    }
}

/// Get a RataDie in the middle of a year.
///
/// This is not necessarily meant for direct use in
/// calculations; rather, it is useful for getting a RataDie guaranteed to be in a given year
/// as input for other calculations like calculating the leap month in a year.
///
/// Based on functions from _Calendrical Calculations_ by Reingold & Dershowitz
/// Lisp reference code: <https://github.com/EdReingold/calendar-code2/blob/main/calendar.l#L5469-L5475>
pub fn fixed_mid_year_from_year<C: ChineseBased>(elapsed_years: i32) -> RataDie {
    let cycle = (elapsed_years - 1).div_euclid(60) + 1;
    let year = (elapsed_years - 1).rem_euclid(60) + 1;
    C::EPOCH + ((((cycle - 1) * 60 + year - 1) as f64 + 0.5) * MEAN_TROPICAL_YEAR) as i64
}

/// Whether this year is a leap year
pub fn is_leap_year<C: ChineseBased>(year: i32) -> bool {
    let mid_year = fixed_mid_year_from_year::<C>(year);
    YearBounds::compute::<C>(mid_year).is_leap()
}

/// The last month and day in this year
pub fn last_month_day_in_year<C: ChineseBased>(year: i32) -> (u8, u8) {
    let mid_year = fixed_mid_year_from_year::<C>(year);
    let year_bounds = YearBounds::compute::<C>(mid_year);
    let last_day = year_bounds.next_new_year - 1;
    let month = if year_bounds.is_leap() { 13 } else { 12 };
    let day = last_day - new_moon_before::<C>(last_day.as_moment()) + 1;
    (month, day as u8)
}

/// Calculated the numbers of days in the given year
pub fn days_in_provided_year<C: ChineseBased>(year: i32) -> u16 {
    let mid_year = fixed_mid_year_from_year::<C>(year);
    let bounds = YearBounds::compute::<C>(mid_year);

    bounds.count_days()
}

/// chinese_based_date_from_fixed returns extra things for use in caching
#[derive(Debug)]
#[non_exhaustive]
pub struct ChineseFromFixedResult {
    /// The chinese year
    pub year: i32,
    /// The chinese month
    pub month: u8,
    /// The chinese day
    pub day: u8,
    /// The bounds of the current lunar year
    pub year_bounds: YearBounds,
    /// The index of the leap month, if any
    pub leap_month: Option<NonZeroU8>,
}

/// Get a chinese based date from a fixed date
///
/// Months are calculated by iterating through the dates of new moons until finding the last month which
/// does not exceed the given fixed date. The day of month is calculated by subtracting the fixed date
/// from the fixed date of the beginning of the month.
///
/// The calculation for `elapsed_years` and `month` in this function are based on code from _Calendrical Calculations_ by Reingold & Dershowitz.
/// Lisp reference code: <https://github.com/EdReingold/calendar-code2/blob/main/calendar.l#L5414-L5459>
pub fn chinese_based_date_from_fixed<C: ChineseBased>(date: RataDie) -> ChineseFromFixedResult {
    let year_bounds = YearBounds::compute::<C>(date);
    let first_day_of_year = year_bounds.new_year;

    let year_float =
        (1.5 - 1.0 / 12.0 + ((first_day_of_year - C::EPOCH) as f64) / MEAN_TROPICAL_YEAR).floor();
    let year_int = i64_to_i32(year_float as i64);
    debug_assert!(year_int.is_ok(), "Year should be in range of i32");
    let year = year_int.unwrap_or_else(|e| e.saturate());

    let new_moon = new_moon_before::<C>((date + 1).as_moment());
    let month_i64 = ((new_moon - first_day_of_year) as f64 / MEAN_SYNODIC_MONTH).round() as i64 + 1;
    debug_assert!(
        ((u8::MIN as i64)..=(u8::MAX as i64)).contains(&month_i64),
        "Month should be in range of u8! Value {month_i64} failed for RD {date:?}"
    );
    let month = month_i64 as u8;
    let day_i64 = date - new_moon + 1;
    debug_assert!(
        ((u8::MIN as i64)..=(u8::MAX as i64)).contains(&month_i64),
        "Day should be in range of u8! Value {month_i64} failed for RD {date:?}"
    );
    let day = day_i64 as u8;
    let leap_month = if year_bounds.is_leap() {
        // This doesn't need to be checked for `None`, since `get_leap_month_from_new_year`
        // will always return a number greater than or equal to 1, and less than 14.
        NonZeroU8::new(get_leap_month_from_new_year::<C>(first_day_of_year))
    } else {
        None
    };

    ChineseFromFixedResult {
        year,
        month,
        day,
        year_bounds,
        leap_month,
    }
}

/// Given that `new_year` is the first day of a leap year, find which month in the year is a leap month.
///
/// Since the first month in which there are no major solar terms is a leap month, this function
/// cycles through months until it finds the leap month, then returns the number of that month. This
/// function assumes the date passed in is in a leap year and tests to ensure this is the case in debug
/// mode by asserting that no more than thirteen months are analyzed.
///
/// Calls to `no_major_solar_term` have been inlined for increased efficiency.
///
/// Conceptually similar to code from _Calendrical Calculations_ by Reingold & Dershowitz
/// Lisp reference code: <https://github.com/EdReingold/calendar-code2/blob/main/calendar.l#L5443-L5450>
pub fn get_leap_month_from_new_year<C: ChineseBased>(new_year: RataDie) -> u8 {
    let mut cur = new_year;
    let mut result = 1;
    let mut solar_term = major_solar_term_from_fixed::<C>(cur);
    loop {
        let next = new_moon_on_or_after::<C>((cur + 1).as_moment());
        let next_solar_term = major_solar_term_from_fixed::<C>(next);
        if result >= MAX_ITERS_FOR_MONTHS_OF_YEAR || solar_term == next_solar_term {
            break;
        }
        cur = next;
        solar_term = next_solar_term;
        result += 1;
    }
    debug_assert!(result < MAX_ITERS_FOR_MONTHS_OF_YEAR, "The given year was not a leap year and an unexpected number of iterations occurred searching for a leap month.");
    result
}

/// Returns the number of days in the given (year, month).
///
/// In the Chinese calendar, months start at each
/// new moon, so this function finds the number of days between the new moon at the beginning of the given
/// month and the new moon at the beginning of the next month.
pub fn month_days<C: ChineseBased>(year: i32, month: u8) -> u8 {
    let mid_year = fixed_mid_year_from_year::<C>(year);
    let prev_solstice = winter_solstice_on_or_before::<C>(mid_year);
    let new_year = new_year_on_or_before_fixed_date::<C>(mid_year, prev_solstice).0;
    days_in_month::<C>(month, new_year, None).0
}

/// Returns the number of days in the given `month` after the given `new_year`.
/// Also returns the RataDie of the new moon beginning the next month.
pub fn days_in_month<C: ChineseBased>(
    month: u8,
    new_year: RataDie,
    prev_new_moon: Option<RataDie>,
) -> (u8, RataDie) {
    let approx = new_year + ((month - 1) as i64 * 29);
    let prev_new_moon = if let Some(prev_moon) = prev_new_moon {
        prev_moon
    } else {
        new_moon_before::<C>((approx + 15).as_moment())
    };
    let next_new_moon = new_moon_on_or_after::<C>((approx + 15).as_moment());
    let result = (next_new_moon - prev_new_moon) as u8;
    debug_assert!(result == 29 || result == 30);
    (result, next_new_moon)
}

/// Given a new year, calculate the number of days in the previous year
pub fn days_in_prev_year<C: ChineseBased>(new_year: RataDie) -> u16 {
    let date = new_year - 300;
    let prev_solstice = winter_solstice_on_or_before::<C>(date);
    let (prev_new_year, _) = new_year_on_or_before_fixed_date::<C>(date, prev_solstice);
    u16::try_from(new_year - prev_new_year).unwrap_or(360)
}

/// Returns the length of each month in the year, as well as a leap month index (1-indexed) if any.
///
/// Month lengths are stored as true for 30-day, false for 29-day.
/// In the case of no leap months, month 13 will have value false.
pub fn month_structure_for_year<C: ChineseBased>(
    new_year: RataDie,
    next_new_year: RataDie,
) -> ([bool; 13], Option<u8>) {
    let mut ret = [false; 13];

    let mut current_month_start = new_year;
    let mut current_month_major_solar_term = major_solar_term_from_fixed::<C>(new_year);
    let mut leap_month_index = None;
    for i in 0u8..12 {
        let next_month_start = new_moon_on_or_after::<C>((current_month_start + 28).as_moment());
        let next_month_major_solar_term = major_solar_term_from_fixed::<C>(next_month_start);

        if next_month_major_solar_term == current_month_major_solar_term {
            leap_month_index = Some(i + 1);
        }

        let diff = next_month_start - current_month_start;
        debug_assert!(diff == 29 || diff == 30);
        #[expect(clippy::indexing_slicing)] // array is of length 13, we iterate till i=11
        if diff == 30 {
            ret[usize::from(i)] = true;
        }

        current_month_start = next_month_start;
        current_month_major_solar_term = next_month_major_solar_term;
    }

    if current_month_start == next_new_year {
        // not all months without solar terms are leap months; they are only leap months if
        // the year can admit them
        //
        // From Reingold & Dershowitz (p 311):
        //
        // The leap month of a 13-month winter-solstice-to-winter-solstice period is the first month
        // that does not contain a major solar term — that is, the first lunar month that is wholly within a solar month.
        //
        // As such, if a month without a solar term is found in a non-leap year, we just ingnore it.
        leap_month_index = None;
    } else {
        let diff = next_new_year - current_month_start;
        debug_assert!(diff == 29 || diff == 30);
        if diff == 30 {
            ret[12] = true;
        }
    }
    if current_month_start != next_new_year && leap_month_index.is_none() {
        leap_month_index = Some(13); // The last month is a leap month
        debug_assert!(
            major_solar_term_from_fixed::<C>(current_month_start) == current_month_major_solar_term,
            "A leap month is required here, but it had a major solar term!"
        );
    }

    (ret, leap_month_index)
}

/// Given the new year and a month/day pair, calculate the number of days until the first day of the given month
pub fn days_until_month<C: ChineseBased>(new_year: RataDie, month: u8) -> u16 {
    let month_approx = 28_u16.saturating_mul(u16::from(month) - 1);

    let new_moon = new_moon_on_or_after::<C>(new_year.as_moment() + (month_approx as f64));
    let result = new_moon - new_year;
    debug_assert!(((u16::MIN as i64)..=(u16::MAX as i64)).contains(&result), "Result {result} from new moon: {new_moon:?} and new year: {new_year:?} should be in range of u16!");
    result as u16
}

#[cfg(test)]
mod test {

    use super::*;
    use crate::rata_die::Moment;

    #[test]
    fn check_epochs() {
        assert_eq!(
            YearBounds::compute::<Dangi>(Dangi::EPOCH).new_year,
            Dangi::EPOCH
        );
        assert_eq!(
            YearBounds::compute::<Chinese>(Chinese::EPOCH).new_year,
            Chinese::EPOCH
        );
    }

    #[test]
    fn test_chinese_new_moon_directionality() {
        for i in (-1000..1000).step_by(31) {
            let moment = Moment::new(i as f64);
            let before = new_moon_before::<Chinese>(moment);
            let after = new_moon_on_or_after::<Chinese>(moment);
            assert!(before < after, "Chinese new moon directionality failed for Moment: {moment:?}, with:\n\tBefore: {before:?}\n\tAfter: {after:?}");
        }
    }

    #[test]
    fn test_chinese_new_year_on_or_before() {
        let fixed = crate::gregorian::fixed_from_gregorian(2023, 6, 22);
        let prev_solstice = winter_solstice_on_or_before::<Chinese>(fixed);
        let result_fixed = new_year_on_or_before_fixed_date::<Chinese>(fixed, prev_solstice).0;
        let (y, m, d) = crate::gregorian::gregorian_from_fixed(result_fixed).unwrap();
        assert_eq!(y, 2023);
        assert_eq!(m, 1);
        assert_eq!(d, 22);
    }

    fn seollal_on_or_before(fixed: RataDie) -> RataDie {
        let prev_solstice = winter_solstice_on_or_before::<Dangi>(fixed);
        new_year_on_or_before_fixed_date::<Dangi>(fixed, prev_solstice).0
    }

    #[test]
    fn test_month_structure() {
        // Mostly just tests that the assertions aren't hit
        for year in 1900..2050 {
            let fixed = crate::gregorian::fixed_from_gregorian(year, 1, 1);
            let chinese_year = chinese_based_date_from_fixed::<Chinese>(fixed);
            let (month_lengths, leap) = month_structure_for_year::<Chinese>(
                chinese_year.year_bounds.new_year,
                chinese_year.year_bounds.next_new_year,
            );

            for (i, month_is_30) in month_lengths.into_iter().enumerate() {
                if leap.is_none() && i == 12 {
                    // month_days has no defined behavior for month 13 on non-leap-years
                    continue;
                }
                let month_len = 29 + i32::from(month_is_30);
                let month_days = month_days::<Chinese>(chinese_year.year, i as u8 + 1);
                assert_eq!(
                    month_len,
                    i32::from(month_days),
                    "Month length for month {} must be the same",
                    i + 1
                );
            }
            println!(
                "{year} (chinese {}): {month_lengths:?} {leap:?}",
                chinese_year.year
            );
        }
    }

    #[test]
    fn test_seollal() {
        #[derive(Debug)]
        struct TestCase {
            gregorian_year: i32,
            gregorian_month: u8,
            gregorian_day: u8,
            expected_year: i32,
            expected_month: u8,
            expected_day: u8,
        }

        let cases = [
            TestCase {
                gregorian_year: 2024,
                gregorian_month: 6,
                gregorian_day: 6,
                expected_year: 2024,
                expected_month: 2,
                expected_day: 10,
            },
            TestCase {
                gregorian_year: 2024,
                gregorian_month: 2,
                gregorian_day: 9,
                expected_year: 2023,
                expected_month: 1,
                expected_day: 22,
            },
            TestCase {
                gregorian_year: 2023,
                gregorian_month: 1,
                gregorian_day: 22,
                expected_year: 2023,
                expected_month: 1,
                expected_day: 22,
            },
            TestCase {
                gregorian_year: 2023,
                gregorian_month: 1,
                gregorian_day: 21,
                expected_year: 2022,
                expected_month: 2,
                expected_day: 1,
            },
            TestCase {
                gregorian_year: 2022,
                gregorian_month: 6,
                gregorian_day: 6,
                expected_year: 2022,
                expected_month: 2,
                expected_day: 1,
            },
            TestCase {
                gregorian_year: 2021,
                gregorian_month: 6,
                gregorian_day: 6,
                expected_year: 2021,
                expected_month: 2,
                expected_day: 12,
            },
            TestCase {
                gregorian_year: 2020,
                gregorian_month: 6,
                gregorian_day: 6,
                expected_year: 2020,
                expected_month: 1,
                expected_day: 25,
            },
            TestCase {
                gregorian_year: 2019,
                gregorian_month: 6,
                gregorian_day: 6,
                expected_year: 2019,
                expected_month: 2,
                expected_day: 5,
            },
            TestCase {
                gregorian_year: 2018,
                gregorian_month: 6,
                gregorian_day: 6,
                expected_year: 2018,
                expected_month: 2,
                expected_day: 16,
            },
            TestCase {
                gregorian_year: 2025,
                gregorian_month: 6,
                gregorian_day: 6,
                expected_year: 2025,
                expected_month: 1,
                expected_day: 29,
            },
            TestCase {
                gregorian_year: 2026,
                gregorian_month: 8,
                gregorian_day: 8,
                expected_year: 2026,
                expected_month: 2,
                expected_day: 17,
            },
            TestCase {
                gregorian_year: 2027,
                gregorian_month: 4,
                gregorian_day: 4,
                expected_year: 2027,
                expected_month: 2,
                expected_day: 7,
            },
            TestCase {
                gregorian_year: 2028,
                gregorian_month: 9,
                gregorian_day: 21,
                expected_year: 2028,
                expected_month: 1,
                expected_day: 27,
            },
        ];

        for case in cases {
            let fixed = crate::gregorian::fixed_from_gregorian(
                case.gregorian_year,
                case.gregorian_month,
                case.gregorian_day,
            );
            let seollal = seollal_on_or_before(fixed);
            let (y, m, d) = crate::gregorian::gregorian_from_fixed(seollal).unwrap();
            assert_eq!(
                y, case.expected_year,
                "Year check failed for case: {case:?}"
            );
            assert_eq!(
                m, case.expected_month,
                "Month check failed for case: {case:?}"
            );
            assert_eq!(d, case.expected_day, "Day check failed for case: {case:?}");
        }
    }
}<|MERGE_RESOLUTION|>--- conflicted
+++ resolved
@@ -42,35 +42,25 @@
     const DEBUG_NAME: &'static str;
 }
 
-<<<<<<< HEAD
 /// Given a Gregorian year, return the extended year
 pub fn extended_from_gregorian<C: ChineseBased>(gregorian_year: i32) -> i32 {
-    gregorian_year - const { crate::gregorian::gregorian_year_from_fixed(C::EPOCH) as i32 - 1 }
-}
-/// Given an extended year, return the Gregorian year
-pub fn gregorian_from_extended<C: ChineseBased>(extended_year: i32) -> i32 {
-    extended_year + const { crate::gregorian::gregorian_year_from_fixed(C::EPOCH) as i32 - 1 }
-=======
-/// Given an ISO year, return the extended year
-pub fn extended_from_iso<C: ChineseBased>(iso_year: i32) -> i32 {
-    iso_year
+    gregorian_year
         - const {
-            let Ok(y) = crate::iso::iso_year_from_fixed(C::EPOCH) else {
+            let Ok(y) = crate::gregorian::gregorian_year_from_fixed(C::EPOCH) else {
                 panic!()
             };
             y - 1
         }
 }
-/// Given an extended year, return the ISO year
-pub fn iso_from_extended<C: ChineseBased>(extended_year: i32) -> i32 {
+/// Given an extended year, return the Gregorian year
+pub fn gregorian_from_extended<C: ChineseBased>(extended_year: i32) -> i32 {
     extended_year
         + const {
-            let Ok(y) = crate::iso::iso_year_from_fixed(C::EPOCH) else {
+            let Ok(y) = crate::gregorian::gregorian_year_from_fixed(C::EPOCH) else {
                 panic!()
             };
             y - 1
         }
->>>>>>> f95236c9
 }
 
 #[deprecated(since = "0.2.1", note = "use `extended_from_gregorian`")]
