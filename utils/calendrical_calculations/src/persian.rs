// This file is part of ICU4X.
//
// The contents of this file implement algorithms from Calendrical Calculations
// by Reingold & Dershowitz, Cambridge University Press, 4th edition (2018),
// which have been released as Lisp code at <https://github.com/EdReingold/calendar-code2/>
// under the Apache-2.0 license. Accordingly, this file is released under
// the Apache License, Version 2.0 which can be found at the calendrical_calculations
// package root or at http://www.apache.org/licenses/LICENSE-2.0.

//! The Persian calendar

use crate::helpers::{i64_to_i32, I32CastError, IntegerRoundings};
use crate::rata_die::RataDie;

/// Lisp code reference: <https://github.com/EdReingold/calendar-code2/blob/main/calendar.l#L4720>
// Book states that the Persian epoch is the date: 3/19/622 and since the Persian Calendar has no year 0, the best choice was to use the Julian function.
const FIXED_PERSIAN_EPOCH: RataDie = crate::julian::fixed_from_julian(622, 3, 19);

// All these years are not leap, while they are considered leap by the 33-year
// rule. The year following each of them is leap, but it's considered non-leap
// by the 33-year rule. This table has been tested to match the modified
// astronomical algorithm based on the 52.5 degrees east meridian from 1178 AP
// (an arbitrary date before the Persian calendar was adopted in 1304 AP) to
// 3000 AP (an arbitrary date far into the future).
const NON_LEAP_CORRECTION: [i32; 78] = [
    1502, 1601, 1634, 1667, 1700, 1733, 1766, 1799, 1832, 1865, 1898, 1931, 1964, 1997, 2030, 2059,
    2063, 2096, 2129, 2158, 2162, 2191, 2195, 2224, 2228, 2257, 2261, 2290, 2294, 2323, 2327, 2356,
    2360, 2389, 2393, 2422, 2426, 2455, 2459, 2488, 2492, 2521, 2525, 2554, 2558, 2587, 2591, 2620,
    2624, 2653, 2657, 2686, 2690, 2719, 2723, 2748, 2752, 2756, 2781, 2785, 2789, 2818, 2822, 2847,
    2851, 2855, 2880, 2884, 2888, 2913, 2917, 2921, 2946, 2950, 2954, 2979, 2983, 2987,
];

const MIN_NON_LEAP_CORRECTION: i32 = NON_LEAP_CORRECTION[0];

/// Lisp code reference: <https://github.com/EdReingold/calendar-code2/blob/main/calendar.l#L4803>
/// Not used, but kept for comparative purposes
pub fn fixed_from_arithmetic_persian(year: i32, month: u8, day: u8) -> RataDie {
    let p_year = i64::from(year);
    let month = i64::from(month);
    let day = i64::from(day);
    let y = if p_year > 0 {
        p_year - 474
    } else {
        p_year - 473
    };
    let year = y.rem_euclid(2820) + 474;

    RataDie::new(
        FIXED_PERSIAN_EPOCH.to_i64_date() - 1
            + 1029983 * y.div_euclid(2820)
            + 365 * (year - 1)
            + (31 * year - 5).div_euclid(128)
            + if month <= 7 {
                31 * (month - 1)
            } else {
                30 * (month - 1) + 6
            }
            + day,
    )
}

/// fixed_from_arithmetic_persian, modified to use the more correct 33-year rule
pub fn fixed_from_fast_persian(year: i32, month: u8, day: u8) -> RataDie {
    let p_year = i64::from(year);
    let month = i64::from(month);
    let day = i64::from(day);
    let mut new_year = FIXED_PERSIAN_EPOCH.to_i64_date() - 1
        + 365 * (p_year - 1)
        + (8 * p_year + 21).div_euclid(33);
    if year > MIN_NON_LEAP_CORRECTION && NON_LEAP_CORRECTION.binary_search(&(year - 1)).is_ok() {
        new_year -= 1;
    }
    RataDie::new(
        new_year - 1
            + if month <= 7 {
                31 * (month - 1)
            } else {
                30 * (month - 1) + 6
            }
            + day,
    )
}

/// Lisp code reference: <https://github.com/EdReingold/calendar-code2/blob/main/calendar.l#L4857>
/// Not used, but kept for comparative purposes
pub fn arithmetic_persian_from_fixed(date: RataDie) -> Result<(i32, u8, u8), I32CastError> {
    let year = arithmetic_persian_year_from_fixed(date);
    let year = i64_to_i32(year)?;
    let day_of_year = 1_i64 + (date - fixed_from_arithmetic_persian(year, 1, 1));
    #[allow(unstable_name_collisions)] // div_ceil is unstable and polyfilled
    let month = if day_of_year <= 186 {
        day_of_year.div_ceil(31) as u8
    } else {
        (day_of_year - 6).div_ceil(30) as u8
    };
    let day = (date - fixed_from_arithmetic_persian(year, month, 1) + 1) as u8;
    Ok((year, month, day))
}

/// arithmetic_persian_from_fixed, modified to use the 33-year rule method
pub fn fast_persian_from_fixed(date: RataDie) -> Result<(i32, u8, u8), I32CastError> {
    let year = fast_persian_year_from_fixed(date);
    let mut year = i64_to_i32(year)?;
    let mut day_of_year = 1_i64 + (date - fixed_from_fast_persian(year, 1, 1));
    if day_of_year == 366
        && year >= MIN_NON_LEAP_CORRECTION
        && NON_LEAP_CORRECTION.binary_search(&year).is_ok()
    {
        year += 1;
        day_of_year = 1;
    }
    #[allow(unstable_name_collisions)] // div_ceil is unstable and polyfilled
    let month = if day_of_year <= 186 {
        day_of_year.div_ceil(31) as u8
    } else {
        (day_of_year - 6).div_ceil(30) as u8
    };
    let day = (date - fixed_from_fast_persian(year, month, 1) + 1) as u8;
    Ok((year, month, day))
}

/// Lisp code reference: <https://github.com/EdReingold/calendar-code2/blob/main/calendar.l#L4829>
/// Not used, but kept for comparative purposes
fn arithmetic_persian_year_from_fixed(date: RataDie) -> i64 {
    let d0 = date - fixed_from_arithmetic_persian(475, 1, 1);
    let n2820 = d0.div_euclid(1029983);
    let d1 = d0.rem_euclid(1029983);
    let y2820 = if d1 == 1029982 {
        2820
    } else {
        (128 * d1 + 46878).div_euclid(46751)
    };
    let year = 474 + n2820 * 2820 + y2820;
    if year > 0 {
        year
    } else {
        year - 1
    }
}

/// arithmetic_persian_year_from_fixed modified for the 33-year rule
fn fast_persian_year_from_fixed(date: RataDie) -> i64 {
    let days_since_epoch = date - FIXED_PERSIAN_EPOCH + 1;
    1 + (33 * days_since_epoch + 3).div_euclid(12053)
}

/// Lisp code reference: https://github.com/EdReingold/calendar-code2/blob/main/calendar.l#L4789
/// Not used, but kept for comparative purposes
#[allow(dead_code)]
fn is_arithmetic_leap_year(p_year: i32) -> bool {
    let mut p_year = p_year as i64;
    if 0 < p_year {
        p_year -= 474;
    } else {
        p_year -= 473;
    };
    let year = p_year.rem_euclid(2820) + 474;

    ((year + 38) * 31).rem_euclid(128) < 31
}

/// Calculated using the 33-year rule
pub fn is_leap_year(p_year: i32) -> bool {
    if p_year >= MIN_NON_LEAP_CORRECTION && NON_LEAP_CORRECTION.binary_search(&p_year).is_ok() {
        false
    } else if p_year > MIN_NON_LEAP_CORRECTION
        && NON_LEAP_CORRECTION.binary_search(&(p_year - 1)).is_ok()
    {
        true
    } else {
        let p_year = p_year as i64;
        (25 * p_year + 11).rem_euclid(33) < 8
    }
}

#[cfg(test)]
mod tests {
    use super::*;
    #[test]
    fn test_persian_epoch() {
        let epoch = FIXED_PERSIAN_EPOCH.to_i64_date();
<<<<<<< HEAD
        // Gregorian year of Persian Epoch
        let epoch_year_from_fixed =
            crate::gregorian::gregorian_year_from_fixed(RataDie::new(epoch));
        // 622 is the correct Gregorian year for the Persian Epoch
=======
        // Iso year of Persian Epoch
        let epoch_year_from_fixed = crate::iso::iso_year_from_fixed(RataDie::new(epoch)).unwrap();
        // 622 is the correct ISO year for the Persian Epoch
>>>>>>> f95236c9
        assert_eq!(epoch_year_from_fixed, 622);
    }

    // Persian New Year occurring in March of Gregorian year (g_year) to fixed date
    fn nowruz(g_year: i32) -> RataDie {
        let (y, _m, _d) = crate::gregorian::gregorian_from_fixed(FIXED_PERSIAN_EPOCH).unwrap();
        let persian_year = g_year - y + 1;
        let year = if persian_year <= 0 {
            persian_year - 1
        } else {
            persian_year
        };
        fixed_from_fast_persian(year, 1, 1)
    }

    #[test]
    fn test_nowruz() {
        // These values are used as test data in appendix C of the "Calendrical Calculations" book
        let nowruz_test_year_start = 2000;
        let nowruz_test_year_end = 2103;

        for year in nowruz_test_year_start..=nowruz_test_year_end {
            let two_thousand_eight_to_fixed = nowruz(year).to_i64_date();
            let gregorian_date = crate::gregorian::fixed_from_gregorian(year, 3, 21);
            let (persian_year, _m, _d) = fast_persian_from_fixed(gregorian_date).unwrap();
            assert_eq!(
                fast_persian_from_fixed(RataDie::new(two_thousand_eight_to_fixed))
                    .unwrap()
                    .0,
                persian_year
            );
        }
    }
}<|MERGE_RESOLUTION|>--- conflicted
+++ resolved
@@ -179,16 +179,10 @@
     #[test]
     fn test_persian_epoch() {
         let epoch = FIXED_PERSIAN_EPOCH.to_i64_date();
-<<<<<<< HEAD
         // Gregorian year of Persian Epoch
         let epoch_year_from_fixed =
-            crate::gregorian::gregorian_year_from_fixed(RataDie::new(epoch));
+            crate::gregorian::gregorian_year_from_fixed(RataDie::new(epoch)).unwrap();
         // 622 is the correct Gregorian year for the Persian Epoch
-=======
-        // Iso year of Persian Epoch
-        let epoch_year_from_fixed = crate::iso::iso_year_from_fixed(RataDie::new(epoch)).unwrap();
-        // 622 is the correct ISO year for the Persian Epoch
->>>>>>> f95236c9
         assert_eq!(epoch_year_from_fixed, 622);
     }
 
