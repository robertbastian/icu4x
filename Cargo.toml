--- conflicted
+++ resolved
@@ -187,11 +187,7 @@
 
 # Utils
 bies = { version = "0.2.2", path = "utils/bies", default-features = false }
-<<<<<<< HEAD
-calendrical_calculations = { version = "0.2.1-dev", path = "utils/calendrical_calculations", default-features = false }
-=======
 calendrical_calculations = { version = "0.2.1", path = "utils/calendrical_calculations", default-features = false }
->>>>>>> f95236c9
 crlify = { version = "1.0.4", path = "utils/crlify", default-features = false }
 databake = { version = "0.2.0", path = "utils/databake", default-features = false }
 databake-derive = { version = "0.2.0", path = "utils/databake/derive", default-features = false }
