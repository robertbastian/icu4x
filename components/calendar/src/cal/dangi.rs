--- conflicted
+++ resolved
@@ -243,13 +243,6 @@
         }
     }
 
-<<<<<<< HEAD
-    fn extended_year(&self, date: &Self::DateInner) -> i32 {
-        chinese_based::extended_from_gregorian::<chinese_based::Dangi>(date.0.year.related_iso)
-    }
-
-=======
->>>>>>> e4d5020f
     fn is_in_leap_year(&self, date: &Self::DateInner) -> bool {
         Self::provided_year_is_leap(date.0.year)
     }
