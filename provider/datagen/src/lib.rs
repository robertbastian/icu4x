// This file is part of ICU4X. For terms of use, please see the file
// called LICENSE at the top level of the ICU4X source tree
// (online at: https://github.com/unicode-org/icu4x/blob/main/LICENSE ).

#![allow(clippy::needless_doctest_main)]
//! `icu_datagen` is a library to generate data files that can be used in ICU4X data providers.
//!
//! Data files can be generated either programmatically (i.e. in `build.rs`), or through a
//! command-line utility.
//!
//!
//! Also see our [datagen tutorial](https://github.com/unicode-org/icu4x/blob/main/docs/tutorials/data_management.md)
//!
//! # Examples
//!
//! ## `build.rs`
//!
//! ```no_run
//! use icu_datagen::prelude::*;
//! use icu_provider_blob::export::*;
//! use std::fs::File;
//!
//! fn main() {
//!     DatagenProvider::default()
//!         .export(
//!             [icu::list::provider::AndListV1Marker::KEY].into_iter().collect(),
//!             BlobExporter::new_with_sink(Box::new(File::create("data.postcard").unwrap())),
//!         )
//!         .unwrap();
//! }
//! ```
//!
//! ## Command line
//!
//! The command line interface can be installed through Cargo.
//!
//! ```bash
//! $ cargo install icu_datagen
//! ```
//!
//! Once the tool is installed, you can invoke it like this:
//!
//! ```bash
//! $ icu4x-datagen \
//! >    --keys all \
//! >    --locales de en-AU \
//! >    --format blob \
//! >    --out data.postcard
//! ```
//! More details can be found by running `--help`.

#![cfg_attr(
    not(test),
    deny(
        // This is a tool, and as such we don't care about panics too much
        // clippy::indexing_slicing,
        // clippy::unwrap_used,
        // clippy::expect_used,
        // clippy::panic,
        clippy::exhaustive_structs,
        clippy::exhaustive_enums,
        missing_debug_implementations,
    )
)]
#![warn(missing_docs)]

mod error;
mod registry;
mod source;
#[cfg(test)]
mod testutil;
mod transform;

<<<<<<< HEAD
pub use error::{is_missing_cldr_error, is_missing_icuexport_error, is_missing_tzif_error};
pub use registry::all_keys;
pub use source::{CldrLocaleSubset, CollationHanDatabase, SourceData};
=======
pub use error::{is_missing_cldr_error, is_missing_icuexport_error};
pub use registry::{all_keys, all_keys_with_experimental, deserialize_and_discard};
pub use source::SourceData;
>>>>>>> 458e536a

#[cfg(feature = "provider_baked")]
pub mod baked_exporter;
pub mod options;

/// A prelude for using the datagen API
pub mod prelude {
    #[doc(no_inline)]
    pub use crate::{options, DatagenProvider, SourceData};
    #[doc(no_inline)]
    pub use icu_locid::{langid, LanguageIdentifier};
    #[doc(no_inline)]
    pub use icu_provider::{datagen::DataExporter, DataKey, KeyedDataMarker};

    // SEMVER GRAVEYARD
    #[cfg(feature = "legacy_api")]
    #[doc(hidden)]
    pub use crate::options::{CollationHanDatabase, CoverageLevel};
    #[cfg(feature = "legacy_api")]
    #[allow(deprecated)]
    #[doc(hidden)]
    pub use crate::{syntax, BakedOptions, CldrLocaleSubset, Out};
}

use icu_provider::datagen::*;
use icu_provider::prelude::*;
use memchr::memmem;
use std::collections::HashSet;
use std::path::Path;

/// [`DataProvider`] backed by [`SourceData`]
///
/// If `source` does not contain a specific data source, `DataProvider::load` will
/// error ([`is_missing_cldr_error`](crate::is_missing_cldr_error) /
/// [`is_missing_icuexport_error`](crate::is_missing_icuexport_error)) if the data is
/// required for that key.
#[derive(Debug, Clone)]
#[cfg_attr(feature = "networking", derive(Default))]
#[cfg_attr(not(doc), allow(clippy::exhaustive_structs))]
#[cfg_attr(doc, non_exhaustive)]
pub struct DatagenProvider {
    #[doc(hidden)]
    pub source: SourceData,
}

impl DatagenProvider {
    /// Creates a new data provider with the given `source` and `options`.
    ///
    /// Fails if `options` is using CLDR locale sets and `source` does not contain CLDR data.
    pub fn try_new(options: options::Options, mut source: SourceData) -> Result<Self, DataError> {
        if source.options != Default::default() {
            log::warn!("Trie type, collation database, or collations set on SourceData. These will be ignored in favor of options.");
        }

        source.options = options;

        source.options.locales = match core::mem::take(&mut source.options.locales) {
            options::LocaleInclude::None => options::LocaleInclude::Explicit(Default::default()),
            options::LocaleInclude::CldrSet(levels) => options::LocaleInclude::Explicit(
                source
                    .locales(levels.iter().copied().collect::<Vec<_>>().as_slice())?
                    .into_iter()
                    .collect(),
            ),
            s => s,
        };

        Ok(Self { source })
    }

    #[cfg(test)]
    pub fn for_test() -> Self {
        // Singleton so that all instantiations share the same cache.
        lazy_static::lazy_static! {
            static ref TEST_PROVIDER: DatagenProvider = DatagenProvider {
<<<<<<< HEAD
                source: SourceData::for_test(),
           };
=======
                // This is equivalent to `latest_tested` for the files defined in
                // `tools/testdata-scripts/globs.rs.data`.
                source: SourceData::offline()
                    .with_cldr(repodata::paths::cldr(), Default::default()).unwrap()
                    .with_icuexport(repodata::paths::icuexport()).unwrap()
                    .with_segmenter_lstm(repodata::paths::lstm()).unwrap(),
            };
>>>>>>> 458e536a
        }
        TEST_PROVIDER.clone()
    }

    /// Exports data for the set of keys to the given exporter.
    ///
    /// See
    /// [`BlobExporter`](icu_provider_blob::export),
    /// [`FileSystemExporter`](icu_provider_fs::export),
    /// and [`BakedExporter`](crate::baked_exporter).
    pub fn export(
        &self,
        keys: HashSet<DataKey>,
        mut exporter: impl DataExporter,
    ) -> Result<(), DataError> {
        if keys.is_empty() {
            log::warn!("No keys selected");
        }

        // Avoid multiple monomorphizations
        fn internal(
            provider: &DatagenProvider,
            keys: HashSet<DataKey>,
            exporter: &mut dyn DataExporter,
        ) -> Result<(), DataError> {
            use rayon::prelude::*;

            keys.into_par_iter().try_for_each(|key| {
                provider
                    .supported_locales_for_key(key)
                    .map_err(|e| e.with_key(key))?
                    .into_par_iter()
                    .try_for_each(|locale| {
                        let req = DataRequest {
                            locale: &locale,
                            metadata: Default::default(),
                        };
                        let payload = provider
                            .load_data(key, req)
                            .and_then(DataResponse::take_payload)
                            .map_err(|e| e.with_req(key, req))?;
                        log::trace!("Writing payload: {key}/{locale}");
                        exporter
                            .put_payload(key, &locale, &payload)
                            .map_err(|e| e.with_req(key, req))
                    })?;

                log::info!("Writing key: {key}");
                exporter.flush(key).map_err(|e| e.with_key(key))
            })?;

            exporter.close()
        }
        internal(self, keys, &mut exporter)
    }
}

/// Parses a human-readable key identifier into a [`DataKey`].
//  Supports the hello world key
/// # Example
/// ```
/// # use icu_provider::KeyedDataMarker;
/// assert_eq!(
///     icu_datagen::key("list/and@1"),
///     Some(icu::list::provider::AndListV1Marker::KEY),
/// );
/// ```
pub fn key<S: AsRef<str>>(string: S) -> Option<DataKey> {
    lazy_static::lazy_static! {
        static ref LOOKUP: std::collections::HashMap<&'static str, DataKey> = all_keys_with_experimental()
                    .into_iter()
                    .chain(std::iter::once(
                        icu_provider::hello_world::HelloWorldV1Marker::KEY,
                    ))
                    .map(|k| (k.path().get(), k))
                    .collect();
    }
    LOOKUP.get(string.as_ref()).copied()
}

/// Parses a list of human-readable key identifiers and returns a
/// list of [`DataKey`]s.
///
/// Unknown key names are ignored.
//  Supports the hello world key
/// # Example
/// ```
/// # use icu_provider::KeyedDataMarker;
/// assert_eq!(
///     icu_datagen::keys(&["list/and@1", "list/or@1"]),
///     vec![
///         icu::list::provider::AndListV1Marker::KEY,
///         icu::list::provider::OrListV1Marker::KEY,
///     ],
/// );
/// ```
pub fn keys<S: AsRef<str>>(strings: &[S]) -> Vec<DataKey> {
    strings.iter().filter_map(crate::key).collect()
}

/// Parses a file of human-readable key identifiers and returns a
/// list of [`DataKey`]s.
///
/// Unknown key names are ignored.
//  Supports the hello world key
/// # Example
///
/// #### keys.txt
/// ```text
/// list/and@1
/// list/or@1
/// ```
/// #### build.rs
/// ```no_run
/// # use icu_provider::KeyedDataMarker;
/// # use std::fs::File;
/// # fn main() -> std::io::Result<()> {
/// assert_eq!(
///     icu_datagen::keys_from_file("keys.txt")?,
///     vec![
///         icu::list::provider::AndListV1Marker::KEY,
///         icu::list::provider::OrListV1Marker::KEY,
///     ],
/// );
/// # Ok(())
/// # }
/// ```
pub fn keys_from_file<P: AsRef<Path>>(path: P) -> std::io::Result<Vec<DataKey>> {
    use std::io::{BufRead, BufReader};
    BufReader::new(std::fs::File::open(path.as_ref())?)
        .lines()
        .filter_map(|k| k.map(crate::key).transpose())
        .collect()
}

/// Parses a compiled binary and returns a list of [`DataKey`]s used by it.
///
/// Unknown key names are ignored.
//  Supports the hello world key
/// # Example
///
/// #### build.rs
/// ```no_run
/// # use icu_provider::KeyedDataMarker;
/// # use std::fs::File;
/// # fn main() -> Result<(), Box<dyn std::error::Error>> {
/// assert_eq!(
///     icu_datagen::keys_from_bin("target/release/my-app")?,
///     vec![
///         icu::list::provider::AndListV1Marker::KEY,
///         icu::list::provider::OrListV1Marker::KEY,
///     ],
/// );
/// # Ok(())
/// # }
/// ```
pub fn keys_from_bin<P: AsRef<Path>>(path: P) -> std::io::Result<Vec<DataKey>> {
    let file = std::fs::read(path.as_ref())?;
    let file = file.as_slice();

    const LEADING_TAG: &[u8] = icu_provider::leading_tag!().as_bytes();
    const TRAILING_TAG: &[u8] = icu_provider::trailing_tag!().as_bytes();

    let trailing_tag = memmem::Finder::new(TRAILING_TAG);

    let mut result: Vec<DataKey> = memmem::find_iter(file, LEADING_TAG)
        .map(|tag_position| tag_position + LEADING_TAG.len())
        .map(|key_start| &file[key_start..])
        .filter_map(move |key_fragment| {
            trailing_tag
                .find(key_fragment)
                .map(|end| &key_fragment[..end])
        })
        .map(std::str::from_utf8)
        .filter_map(Result::ok)
        .filter_map(crate::key)
        .collect();

    result.sort();
    result.dedup();

    Ok(result)
}

/// Requires `legacy_api` Cargo feature
///
/// The output format.
#[deprecated(
    since = "1.3.0",
    note = "use `DatagenProvider::export` with self-constructed `DataExporter`s"
)]
#[non_exhaustive]
#[cfg(feature = "legacy_api")]
pub enum Out {
    /// Output to a file system tree
    Fs {
        /// The root path.
        output_path: std::path::PathBuf,
        /// The serialization format. See [syntax].
        serializer: Box<dyn icu_provider_fs::export::serializers::AbstractSerializer + Sync>,
        /// Whether to overwrite existing data.
        overwrite: bool,
        /// Whether to create a fingerprint file with SHA2 hashes
        fingerprint: bool,
    },
    /// Output as a postcard blob to the given sink.
    Blob(Box<dyn std::io::Write + Sync>),
    /// Output a module with baked data at the given location.
    Baked {
        /// The directory of the generated module.
        mod_directory: std::path::PathBuf,
        /// Additional options to configure the generated module.
        options: BakedOptions,
    },
    /// Old deprecated configuration for databake.
    #[doc(hidden)]
    #[deprecated(since = "1.1.2", note = "please use `Out::Baked` instead")]
    Module {
        mod_directory: std::path::PathBuf,
        pretty: bool,
        insert_feature_gates: bool,
        use_separate_crates: bool,
    },
}

#[allow(deprecated)]
#[cfg(feature = "legacy_api")]
impl core::fmt::Debug for Out {
    fn fmt(&self, f: &mut std::fmt::Formatter<'_>) -> std::fmt::Result {
        match self {
            Self::Fs {
                output_path,
                serializer,
                overwrite,
                fingerprint,
            } => f
                .debug_struct("Fs")
                .field("output_path", output_path)
                .field("serializer", serializer)
                .field("overwrite", overwrite)
                .field("fingerprint", fingerprint)
                .finish(),
            Self::Blob(_) => f.debug_tuple("Blob").field(&"[...]").finish(),
            Self::Baked {
                mod_directory,
                options,
            } => f
                .debug_struct("Baked")
                .field("mod_directory", mod_directory)
                .field("options", options)
                .finish(),
            #[allow(deprecated)]
            Self::Module {
                mod_directory,
                pretty,
                insert_feature_gates,
                use_separate_crates,
            } => f
                .debug_struct("Module")
                .field("mod_directory", mod_directory)
                .field("pretty", pretty)
                .field("insert_feature_gates", insert_feature_gates)
                .field("use_separate_crates", use_separate_crates)
                .finish(),
        }
    }
}

#[deprecated(since = "1.3.0", note = "use `DatagenProvider::export`")]
#[cfg(feature = "legacy_api")]
#[allow(deprecated)]
/// Requires `legacy_api` Cargo feature
///
/// The argument are used as follows:
/// * `locales`: If this is present, only locales that are either `und` or
///   contained (strictly, i.e. `en` != `en-US`) in the slice will be generated.
///   Otherwise, all locales supported by the source data will be generated.
/// * `keys`: The keys for which to generate data. See [`all_keys`], [`keys`], [`keys_from_file`], [`keys_from_bin`].
/// * `sources`: The underlying source data. CLDR and/or ICU data can be missing if no
///   requested key requires them, otherwise an error satisfying [`is_missing_cldr_error`]
///   [`is_missing_icuexport_error`], or [`is_missing_tzif_error`] will be returned.
/// * `out`: The output format and location. See the documentation on [`Out`]
pub fn datagen(
    locales: Option<&[icu_locid::LanguageIdentifier]>,
    keys: &[DataKey],
    source: &SourceData,
    outs: Vec<Out>,
) -> Result<(), DataError> {
    use options::*;
    let provider = DatagenProvider::try_new(
        Options {
            locales: locales
                .map(|ls| {
                    LocaleInclude::Explicit(
                        ls.iter()
                            .cloned()
                            .chain(core::iter::once(icu_locid::LanguageIdentifier::UND))
                            .collect(),
                    )
                })
                .unwrap_or(options::LocaleInclude::All),
            ..source.options.clone()
        },
        {
            let mut source = source.clone();
            source.options = Default::default();
            source
        },
    )?;

    struct MultiExporter(Vec<Box<dyn DataExporter>>);

    impl DataExporter for MultiExporter {
        fn put_payload(
            &self,
            key: DataKey,
            locale: &DataLocale,
            payload: &DataPayload<ExportMarker>,
        ) -> Result<(), DataError> {
            self.0
                .iter()
                .try_for_each(|e| e.put_payload(key, locale, payload))
        }

        fn flush(&self, key: DataKey) -> Result<(), DataError> {
            self.0.iter().try_for_each(|e| e.flush(key))
        }

        fn close(&mut self) -> Result<(), DataError> {
            self.0.iter_mut().try_for_each(|e| e.close())
        }
    }

    provider.export(
        keys.iter().cloned().collect(),
        MultiExporter(
            outs.into_iter()
                .map(|out| -> Result<Box<dyn DataExporter>, DataError> {
                    use baked_exporter::*;
                    use icu_provider_blob::export::*;
                    use icu_provider_fs::export::*;

                    Ok(match out {
                        Out::Fs {
                            output_path,
                            serializer,
                            overwrite,
                            fingerprint,
                        } => {
                            let mut options = ExporterOptions::default();
                            options.root = output_path;
                            if overwrite {
                                options.overwrite = OverwriteOption::RemoveAndReplace
                            }
                            options.fingerprint = fingerprint;
                            Box::new(FilesystemExporter::try_new(serializer, options)?)
                        }
                        Out::Blob(write) => Box::new(BlobExporter::new_with_sink(write)),
                        Out::Baked {
                            mod_directory,
                            options,
                        } => Box::new(BakedExporter::new(mod_directory, options)?),
                        #[allow(deprecated)]
                        Out::Module {
                            mod_directory,
                            pretty,
                            insert_feature_gates,
                            use_separate_crates,
                        } => Box::new(BakedExporter::new(
                            mod_directory,
                            Options {
                                pretty,
                                insert_feature_gates,
                                use_separate_crates,
                                // Note: overwrite behavior was `true` in 1.0 but `false` in 1.1;
                                // 1.1.2 made it an option in Options.
                                overwrite: false,
                            },
                        )?),
                    })
                })
                .collect::<Result<_, _>>()?,
        ),
    )
}

#[test]
fn test_keys() {
    assert_eq!(
        keys(&[
            "list/and@1",
            "datetime/gregory/datelengths@1",
            "decimal/symbols@1",
            "trash",
        ]),
        vec![
            icu_list::provider::AndListV1Marker::KEY,
            icu_datetime::provider::calendar::GregorianDateLengthsV1Marker::KEY,
            icu_decimal::provider::DecimalSymbolsV1Marker::KEY,
        ]
    );
}

#[test]
fn test_keys_from_file() {
    assert_eq!(
        keys_from_file(concat!(
            env!("CARGO_MANIFEST_DIR"),
            "/tests/data/work_log+keys.txt"
        ))
        .unwrap(),
        vec![
            icu_datetime::provider::calendar::GregorianDateLengthsV1Marker::KEY,
            icu_datetime::provider::calendar::GregorianDateSymbolsV1Marker::KEY,
            icu_datetime::provider::calendar::TimeSymbolsV1Marker::KEY,
            icu_calendar::provider::WeekDataV1Marker::KEY,
            icu_decimal::provider::DecimalSymbolsV1Marker::KEY,
            icu_plurals::provider::OrdinalV1Marker::KEY,
        ]
    );
}

#[test]
fn test_keys_from_bin() {
    // File obtained by changing work_log.rs to use `try_new_with_buffer_provider` & `icu_testdata::small_buffer`
    // and running `cargo +nightly-2022-04-18 wasm-build-release --examples -p icu_datetime --features serde \
    // && cp target/wasm32-unknown-unknown/release-opt-size/examples/work_log.wasm provider/datagen/tests/data/`
    assert_eq!(
        keys_from_bin(concat!(
            env!("CARGO_MANIFEST_DIR"),
            "/tests/data/work_log.wasm"
        ))
        .unwrap(),
        vec![
            icu_datetime::provider::calendar::GregorianDateLengthsV1Marker::KEY,
            icu_datetime::provider::calendar::GregorianDateSymbolsV1Marker::KEY,
            icu_datetime::provider::calendar::TimeLengthsV1Marker::KEY,
            icu_datetime::provider::calendar::TimeSymbolsV1Marker::KEY,
            icu_calendar::provider::WeekDataV1Marker::KEY,
            icu_decimal::provider::DecimalSymbolsV1Marker::KEY,
            icu_plurals::provider::OrdinalV1Marker::KEY,
        ]
    );
}

// SEMVER GRAVEYARD

#[cfg(feature = "legacy_api")]
#[doc(hidden)]
pub use source::{CollationHanDatabase, CoverageLevel};

#[cfg(feature = "legacy_api")]
#[doc(hidden)]
pub use baked_exporter::Options as BakedOptions;

#[allow(clippy::exhaustive_enums)] // exists for backwards compatibility
#[doc(hidden)]
#[derive(Debug)]
pub enum CldrLocaleSubset {
    Ignored,
}

impl Default for CldrLocaleSubset {
    fn default() -> Self {
        Self::Ignored
    }
}

impl CldrLocaleSubset {
    #[allow(non_upper_case_globals)]
    pub const Full: Self = Self::Ignored;
    #[allow(non_upper_case_globals)]
    pub const Modern: Self = Self::Ignored;
}

#[cfg(feature = "legacy_api")]
#[doc(hidden)]
pub mod syntax {
    pub use icu_provider_fs::export::serializers::bincode::Serializer as Bincode;
    pub use icu_provider_fs::export::serializers::json::Serializer as Json;
    pub use icu_provider_fs::export::serializers::postcard::Serializer as Postcard;
}

impl AnyProvider for DatagenProvider {
    fn load_any(&self, key: DataKey, req: DataRequest) -> Result<AnyResponse, DataError> {
        self.as_any_provider().load_any(key, req)
    }
}<|MERGE_RESOLUTION|>--- conflicted
+++ resolved
@@ -71,15 +71,9 @@
 mod testutil;
 mod transform;
 
-<<<<<<< HEAD
 pub use error::{is_missing_cldr_error, is_missing_icuexport_error, is_missing_tzif_error};
-pub use registry::all_keys;
-pub use source::{CldrLocaleSubset, CollationHanDatabase, SourceData};
-=======
-pub use error::{is_missing_cldr_error, is_missing_icuexport_error};
 pub use registry::{all_keys, all_keys_with_experimental, deserialize_and_discard};
 pub use source::SourceData;
->>>>>>> 458e536a
 
 #[cfg(feature = "provider_baked")]
 pub mod baked_exporter;
@@ -155,18 +149,14 @@
         // Singleton so that all instantiations share the same cache.
         lazy_static::lazy_static! {
             static ref TEST_PROVIDER: DatagenProvider = DatagenProvider {
-<<<<<<< HEAD
-                source: SourceData::for_test(),
-           };
-=======
                 // This is equivalent to `latest_tested` for the files defined in
                 // `tools/testdata-scripts/globs.rs.data`.
                 source: SourceData::offline()
                     .with_cldr(repodata::paths::cldr(), Default::default()).unwrap()
                     .with_icuexport(repodata::paths::icuexport()).unwrap()
-                    .with_segmenter_lstm(repodata::paths::lstm()).unwrap(),
+                    .with_segmenter_lstm(repodata::paths::lstm()).unwrap()
+                    .with_tzif(repodata::paths::tzif_root()),
             };
->>>>>>> 458e536a
         }
         TEST_PROVIDER.clone()
     }
