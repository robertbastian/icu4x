// This file is part of ICU4X. For terms of use, please see the file
// called LICENSE at the top level of the ICU4X source tree
// (online at: https://github.com/unicode-org/icu4x/blob/main/LICENSE ).

use crate::options::Options;
use crate::transform::cldr::source::CldrCache;
pub use crate::transform::cldr::source::CoverageLevel;
use elsa::sync::FrozenMap;
use icu_provider::DataError;
use std::any::Any;
use std::collections::{BTreeMap, HashSet};
use std::fmt::Debug;
use std::io::Cursor;
use std::io::Read;
use std::path::Path;
use std::path::PathBuf;
use std::sync::Arc;
use std::sync::RwLock;
use zip::ZipArchive;

#[cfg(feature = "experimental")]
use crate::transform::tzif::source::TzifPaths;

/// Bag of options for datagen source data.
#[derive(Clone, Debug)]
#[non_exhaustive]
pub struct SourceData {
    cldr_paths: Option<Arc<CldrCache>>,
    #[cfg(feature = "experimental")]
    tzif_paths: Option<Arc<TzifPaths>>,
    icuexport_paths: Option<Arc<SerdeCache>>,
    builtin_paths: Arc<SerdeCache>,
    segmenter_lstm_paths: Arc<SerdeCache>,
    // TODO: move this out when we decide we can break the exhaustiveness of DatagenProvider
    pub(crate) options: Options,
}

#[cfg(feature = "networking")]
/// The default [`SourceData`] downloads the latest supported data.
///
/// Requires `networking` Cargo feature.
impl Default for SourceData {
    fn default() -> Self {
<<<<<<< HEAD
        let segmenter_path =
            PathBuf::from(concat!(std::env!("CARGO_MANIFEST_DIR"), "/data/segmenter"));
        Self {
            cldr_paths: None,
            icuexport_paths: None,
            #[cfg(feature = "experimental")]
            tzif_paths: None,
            segmenter_paths: Arc::new(SerdeCache::new(
                AbstractFs::new(&segmenter_path).expect("valid dir"),
            )),
            segmenter_lstm_paths: Arc::new(SerdeCache::new(
                AbstractFs::new(segmenter_path.join("lstm")).expect("valid dir"),
            )),
            trie_type: IcuTrieType::Small,
            collation_han_database: CollationHanDatabase::Implicit,
            collations: vec![],
        }
=======
        Self::offline()
            .with_cldr_for_tag(Self::LATEST_TESTED_CLDR_TAG, Default::default())
            .unwrap()
            .with_icuexport_for_tag(Self::LATEST_TESTED_ICUEXPORT_TAG)
            .unwrap()
            .with_segmenter_lstm_for_tag(Self::LATEST_TESTED_SEGMENTER_LSTM_TAG)
            .unwrap()
>>>>>>> 458e536a
    }
}

impl SourceData {
    /// The latest CLDR JSON tag that has been verified to work with this version of `icu_datagen`.
    pub const LATEST_TESTED_CLDR_TAG: &'static str = "43.0.0";

    /// The latest ICU export tag that has been verified to work with this version of `icu_datagen`.
    pub const LATEST_TESTED_ICUEXPORT_TAG: &'static str = "icu4x/2023-05-02/73.x";

    /// The latest segmentation LSTM model tag that has been verified to work with this version of `icu_datagen`.
    pub const LATEST_TESTED_SEGMENTER_LSTM_TAG: &'static str = "v0.1.0";

    #[doc(hidden)]
    #[cfg(feature = "networking")]
    #[deprecated(since = "1.3.0", note = "use SourceData::default()")]
    pub fn latest_tested() -> Self {
        Self::default()
<<<<<<< HEAD
            .with_cldr(
                icu_testdata::paths::cldr_json_root(),
                CldrLocaleSubset::Full,
            )
            .expect("testdata is valid")
            .with_tzif(icu_testdata::paths::tzif_root())
            .expect("testdata is valid")
            .with_icuexport(icu_testdata::paths::icuexport_toml_root())
            .expect("testdata is valid")
=======
>>>>>>> 458e536a
    }

    /// Creates a `SourceData` that does not have CLDR or ICU export sources set.
    pub fn offline() -> Self {
        Self {
            cldr_paths: None,
            icuexport_paths: None,
            builtin_paths: Arc::new(SerdeCache::new(AbstractFs::new_builtin())),
            segmenter_lstm_paths: Arc::new(SerdeCache::new(AbstractFs::new_lstm())),
            options: Default::default(),
        }
    }

    /// Adds CLDR data to this `SourceData`. The root should point to a local
    /// `cldr-{tag}-json-full.zip` directory or ZIP file (see
    /// [GitHub releases](https://github.com/unicode-org/cldr-json/releases)).
    pub fn with_cldr(
        self,
        root: PathBuf,
        _use_default_here: crate::CldrLocaleSubset,
    ) -> Result<Self, DataError> {
        let root = AbstractFs::new(root)?;
<<<<<<< HEAD
        let locale_subset = if root.list("cldr-misc-full", false).is_ok() {
            CldrLocaleSubset::Full
        } else {
            CldrLocaleSubset::Modern
        };
=======
>>>>>>> 458e536a
        Ok(Self {
            cldr_paths: Some(Arc::new(CldrCache(SerdeCache::new(root)))),
            ..self
        })
    }

<<<<<<< HEAD
    /// Adds TZif data to this `DataSource`. The root should point to a directory
    /// containing a hierarchy of TZif files, which can be generated from the
    /// [IANA Time Zone Database](https://www.iana.org/time-zones)
    pub fn with_tzif(self, _root: PathBuf) -> Result<Self, DataError> {
        Ok(Self {
            #[cfg(feature = "experimental")]
            tzif_paths: Some(Arc::new(TzifPaths::new(_root)?)),
            ..self
        })
    }

    /// Adds ICU export data to this `DataSource`. The path should point to a local
    /// `icuexportdata_uprops_full.zip` directory or ZIP file (see [GitHub releases](
=======
    /// Adds ICU export data to this `SourceData`. The path should point to a local
    /// `icuexportdata_{tag}.zip` directory or ZIP file (see [GitHub releases](
>>>>>>> 458e536a
    /// https://github.com/unicode-org/icu/releases)).
    pub fn with_icuexport(self, root: PathBuf) -> Result<Self, DataError> {
        Ok(Self {
            icuexport_paths: Some(Arc::new(SerdeCache::new(AbstractFs::new(root)?))),
            ..self
        })
    }

    /// Adds segmenter LSTM data to this `SourceData`. The path should point to a local
    /// `models.zip` directory or ZIP file (see [GitHub releases](
    /// https://github.com/unicode-org/lstm_word_segmentation/releases)).
    pub fn with_segmenter_lstm(self, root: PathBuf) -> Result<Self, DataError> {
        Ok(Self {
            segmenter_lstm_paths: Arc::new(SerdeCache::new(AbstractFs::new(root)?)),
            ..self
        })
    }

    /// Adds CLDR data to this `SourceData`. The data will be downloaded from GitHub
    /// using the given tag (see [GitHub releases](https://github.com/unicode-org/cldr-json/releases)).
    ///
    /// Also see: [`LATEST_TESTED_CLDR_TAG`](Self::LATEST_TESTED_CLDR_TAG)
    ///
    /// Requires `networking` Cargo feature.
    #[cfg(feature = "networking")]
    pub fn with_cldr_for_tag(
        self,
        tag: &str,
        _use_default_here: crate::CldrLocaleSubset,
    ) -> Result<Self, DataError> {
        Ok(Self {
            cldr_paths: Some(Arc::new(CldrCache(SerdeCache::new(AbstractFs::new_from_url(format!(
                    "https://github.com/unicode-org/cldr-json/releases/download/{tag}/cldr-{tag}-json-full.zip",
                )))
            ))),
            ..self
        })
    }

    /// Adds ICU export data to this `SourceData`. The data will be downloaded from GitHub
    /// using the given tag. (see [GitHub releases](https://github.com/unicode-org/icu/releases)).
    ///
    /// Also see: [`LATEST_TESTED_ICUEXPORT_TAG`](Self::LATEST_TESTED_ICUEXPORT_TAG)
    ///
    /// Requires `networking` Cargo feature.
    #[cfg(feature = "networking")]
    pub fn with_icuexport_for_tag(self, mut tag: &str) -> Result<Self, DataError> {
        if tag == "release-71-1" {
            tag = "icu4x/2022-08-17/71.x";
        }
        Ok(Self {
            icuexport_paths: Some(Arc::new(SerdeCache::new(AbstractFs::new_from_url(
                format!(
                    "https://github.com/unicode-org/icu/releases/download/{tag}/icuexportdata_{}.zip",
                    tag.replace('/', "-")
                ),
            )))),
            ..self
        })
    }

    /// Adds segmenter LSTM data to this `SourceData`. The data will be downloaded from GitHub
    /// using the given tag. (see [GitHub releases](https://github.com/unicode-org/lstm_word_segmentation/releases)).
    ///
    /// Also see: [`LATEST_TESTED_SEGMENTER_LSTM_TAG`](Self::LATEST_TESTED_SEGMENTER_LSTM_TAG)
    ///
    /// Requires `networking` Cargo feature.
    #[cfg(feature = "networking")]
    pub fn with_segmenter_lstm_for_tag(self, tag: &str) -> Result<Self, DataError> {
        Ok(Self {
            segmenter_lstm_paths: Arc::new(SerdeCache::new(AbstractFs::new_from_url(format!(
                "https://github.com/unicode-org/lstm_word_segmentation/releases/download/{tag}/models.zip"
            )))),
            ..self
        })
    }

    #[deprecated(
        since = "1.1.0",
        note = "Use `with_cldr_for_tag(SourceData::LATEST_TESTED_CLDR_TAG)`"
    )]
    #[cfg(feature = "networking")]
    #[doc(hidden)]
    pub fn with_cldr_latest(
        self,
        _use_default_here: crate::CldrLocaleSubset,
    ) -> Result<Self, DataError> {
        self.with_cldr_for_tag(Self::LATEST_TESTED_CLDR_TAG, Default::default())
    }

    #[deprecated(
        since = "1.1.0",
        note = "Use `with_icuexport_for_tag(SourceData::LATEST_TESTED_ICUEXPORT_TAG)`"
    )]
    #[cfg(feature = "networking")]
    #[doc(hidden)]
    pub fn with_icuexport_latest(self) -> Result<Self, DataError> {
        self.with_icuexport_for_tag(Self::LATEST_TESTED_ICUEXPORT_TAG)
    }

    #[deprecated(note = "use crate::Options", since = "1.3.0")]
    #[doc(hidden)]
    pub fn with_fast_tries(self) -> Self {
        Self {
            options: Options {
                trie_type: crate::options::TrieType::Fast,
                ..self.options
            },
            ..self
        }
    }

    #[deprecated(note = "use crate::Options", since = "1.3.0")]
    #[doc(hidden)]
    pub fn with_collation_han_database(self, collation_han_database: CollationHanDatabase) -> Self {
        Self {
            options: Options {
                collation_han_database,
                ..self.options
            },
            ..self
        }
    }

    #[deprecated(note = "use crate::Options", since = "1.3.0")]
    #[doc(hidden)]
    pub fn with_collations(self, collations: Vec<String>) -> Self {
        Self {
            options: Options {
                collations: collations.into_iter().collect(),
                ..self.options
            },
            ..self
        }
    }

    /// Paths to CLDR source data.
    pub(crate) fn cldr(&self) -> Result<&CldrCache, DataError> {
        self.cldr_paths
            .as_deref()
            .ok_or(crate::error::MISSING_CLDR_ERROR)
    }

    #[cfg(feature = "experimental")]
    pub(crate) fn tzif(&self) -> Result<&TzifPaths, DataError> {
        self.tzif_paths
            .as_deref()
            .ok_or(crate::error::MISSING_TZIF_ERROR)
    }

    /// Path to Unicode Properties source data.
    pub(crate) fn icuexport(&self) -> Result<&SerdeCache, DataError> {
        self.icuexport_paths
            .as_deref()
            .ok_or(crate::error::MISSING_ICUEXPORT_ERROR)
    }

    /// Path to built-in data.
    pub(crate) fn builtin(&self) -> &SerdeCache {
        &self.builtin_paths
    }

    /// Path to segmenter LSTM data
    pub(crate) fn segmenter_lstm(&self) -> Result<&SerdeCache, DataError> {
        Ok(&self.segmenter_lstm_paths)
    }

    /// List the locales for the given CLDR coverage levels
    pub fn locales(
        &self,
        levels: &[CoverageLevel],
    ) -> Result<Vec<icu_locid::LanguageIdentifier>, DataError> {
        self.cldr()?.locales(levels)
    }
}

#[doc(hidden)]
pub use crate::options::CollationHanDatabase;

pub(crate) struct SerdeCache {
    root: AbstractFs,
    cache: FrozenMap<String, Box<dyn Any + Send + Sync>>,
}

impl Debug for SerdeCache {
    fn fmt(&self, f: &mut std::fmt::Formatter<'_>) -> std::fmt::Result {
        f.debug_struct("SerdeCache")
            .field("root", &self.root)
            // skip formatting the ctzdb-datagenache
            .finish()
    }
}

impl SerdeCache {
    pub fn new(root: AbstractFs) -> Self {
        Self {
            root,
            cache: FrozenMap::new(),
        }
    }

    fn read_and_parse<S>(
        &self,
        path: &str,
        parser: fn(&[u8]) -> Result<S, DataError>,
    ) -> Result<&S, DataError>
    where
        for<'de> S: serde::Deserialize<'de> + 'static + Send + Sync,
    {
        match self.cache.get(path) {
            Some(x) => x,
            None => self.cache.insert(
                path.to_string(),
                Box::new(
                    parser(&self.root.read_to_buf(path)?)
                        .map_err(|e| e.with_path_context(&path))?,
                ),
            ),
        }
        .downcast_ref::<S>()
        .ok_or_else(|| DataError::custom("Cache error").with_type_context::<S>())
    }

    pub fn read_and_parse_json<S>(&self, path: &str) -> Result<&S, DataError>
    where
        for<'de> S: serde::Deserialize<'de> + 'static + Send + Sync,
    {
        self.read_and_parse(path, |bytes| {
            serde_json::from_slice(bytes)
                .map_err(|e| DataError::custom("JSON deserialize").with_display_context(&e))
        })
    }

    pub fn read_and_parse_toml<S>(&self, path: &str) -> Result<&S, DataError>
    where
        for<'de> S: serde::Deserialize<'de> + 'static + Send + Sync,
    {
        self.read_and_parse(path, |bytes| {
            toml::from_slice(bytes)
                .map_err(|e| DataError::custom("TOML deserialize").with_display_context(&e))
        })
    }

    pub fn list(&self, path: &str) -> Result<impl Iterator<Item = String>, DataError> {
<<<<<<< HEAD
        self.root.list(path, false)
=======
        self.root.list(path)
>>>>>>> 458e536a
    }

    pub fn file_exists(&self, path: &str) -> Result<bool, DataError> {
        self.root.file_exists(path)
    }
}

pub(crate) enum AbstractFs {
    Fs(PathBuf),
    Zip(RwLock<Result<ZipArchive<Cursor<Vec<u8>>>, String>>),
    Memory(BTreeMap<&'static str, &'static [u8]>),
}

impl Debug for AbstractFs {
    fn fmt(&self, f: &mut std::fmt::Formatter<'_>) -> std::fmt::Result {
        f.debug_struct("AbstractFs").finish()
    }
}

impl AbstractFs {
    pub fn new<P: AsRef<Path>>(root: P) -> Result<Self, DataError> {
        if std::fs::metadata(root.as_ref())
            .map_err(|e| DataError::from(e).with_path_context(root.as_ref()))?
            .is_dir()
        {
            Ok(Self::Fs(root.as_ref().to_path_buf()))
        } else {
            Ok(Self::Zip(RwLock::new(Ok(ZipArchive::new(Cursor::new(
                std::fs::read(&root)?,
            ))
            .map_err(|e| {
                DataError::custom("Zip").with_display_context(&e)
            })?))))
        }
    }

    fn new_builtin() -> Self {
        Self::Memory(
            [
                (
                    "segmenter/rules/grapheme.toml",
                    include_bytes!("../data/segmenter/rules/grapheme.toml").as_slice(),
                ),
                (
                    "segmenter/rules/word.toml",
                    include_bytes!("../data/segmenter/rules/word.toml").as_slice(),
                ),
                (
                    "segmenter/rules/line.toml",
                    include_bytes!("../data/segmenter/rules/line.toml").as_slice(),
                ),
                (
                    "segmenter/rules/sentence.toml",
                    include_bytes!("../data/segmenter/rules/sentence.toml").as_slice(),
                ),
                (
                    "segmenter/dictionary/cjdict.toml",
                    include_bytes!("../data/segmenter/dictionary/cjdict.toml").as_slice(),
                ),
                (
                    "segmenter/dictionary/khmerdict.toml",
                    include_bytes!("../data/segmenter/dictionary/khmerdict.toml").as_slice(),
                ),
                (
                    "segmenter/dictionary/laodict.toml",
                    include_bytes!("../data/segmenter/dictionary/laodict.toml").as_slice(),
                ),
                (
                    "segmenter/dictionary/burmesedict.toml",
                    include_bytes!("../data/segmenter/dictionary/burmesedict.toml").as_slice(),
                ),
                (
                    "segmenter/dictionary/thaidict.toml",
                    include_bytes!("../data/segmenter/dictionary/thaidict.toml").as_slice(),
                ),
            ]
            .into_iter()
            .collect(),
        )
    }

    fn new_lstm() -> Self {
        Self::Memory(
            [
                (
                    "Khmer_codepoints_exclusive_model4_heavy/weights.json",
                    include_bytes!(
                        "../data/lstm/Khmer_codepoints_exclusive_model4_heavy/weights.json"
                    )
                    .as_slice(),
                ),
                (
                    "Lao_codepoints_exclusive_model4_heavy/weights.json",
                    include_bytes!(
                        "../data/lstm/Lao_codepoints_exclusive_model4_heavy/weights.json"
                    )
                    .as_slice(),
                ),
                (
                    "Burmese_codepoints_exclusive_model4_heavy/weights.json",
                    include_bytes!(
                        "../data/lstm/Burmese_codepoints_exclusive_model4_heavy/weights.json"
                    )
                    .as_slice(),
                ),
                (
                    "Thai_codepoints_exclusive_model4_heavy/weights.json",
                    include_bytes!(
                        "../data/lstm/Thai_codepoints_exclusive_model4_heavy/weights.json"
                    )
                    .as_slice(),
                ),
            ]
            .into_iter()
            .collect(),
        )
    }

    #[cfg(feature = "networking")]
    fn new_from_url(path: String) -> Self {
        Self::Zip(RwLock::new(Err(path)))
    }

    fn init(&self) -> Result<(), DataError> {
        #[cfg(feature = "networking")]
        if let Self::Zip(lock) = self {
            if lock.read().expect("poison").is_ok() {
                return Ok(());
            }
            let mut lock = lock.write().expect("poison");
            let resource = if let Err(resource) = &*lock {
                resource
            } else {
                return Ok(());
            };

            let root = {
                lazy_static::lazy_static! {
                    static ref CACHE: cached_path::Cache = cached_path::CacheBuilder::new()
                        .freshness_lifetime(u64::MAX)
                        .progress_bar(None)
                        .build()
                        .unwrap();
                }

                CACHE
                    .cached_path(resource)
                    .map_err(|e| DataError::custom("Download").with_display_context(&e))?
            };
            *lock = Ok(ZipArchive::new(Cursor::new(std::fs::read(root)?))
                .map_err(|e| DataError::custom("Zip").with_display_context(&e))?);
        }
        Ok(())
    }

    /// Returns the size, in bytes, of the entry at `path`.
    pub fn size(&self, path: &str) -> Result<u64, DataError> {
        self.init()?;
        match self {
            AbstractFs::Fs(root) => root
                .join(path)
                .metadata()
                .map(|metadata| metadata.len())
                .map_err(Into::into),
            AbstractFs::Zip(zip) => zip
                .write()
                .expect("poison")
                .as_mut()
                .ok()
                .unwrap() // init called
                .by_name(path)
                .map(|entry| entry.size())
                .map_err(|e| {
                    DataError::custom("Zip")
                        .with_display_context(&e)
                        .with_display_context(path)
                }),
        }
    }

    /// Returns [`true`] if the entry at `path` is a file, otherwise [`false`]
    pub fn is_file(&self, path: &str) -> Result<bool, DataError> {
        self.init()?;
        match self {
            AbstractFs::Fs(root) => root
                .join(path)
                .metadata()
                .map(|metadata| metadata.is_file())
                .map_err(Into::into),
            AbstractFs::Zip(zip) => zip
                .write()
                .expect("poison")
                .as_mut()
                .ok()
                .unwrap() // init called
                .by_name(path)
                .map(|entry| entry.is_file())
                .map_err(|e| {
                    DataError::custom("Zip")
                        .with_display_context(&e)
                        .with_display_context(path)
                }),
        }
    }

    pub fn read_to_buf(&self, path: &str) -> Result<Vec<u8>, DataError> {
        self.init()?;
        match self {
            Self::Fs(root) => {
                log::debug!("Reading: {}/{}", root.display(), path);
                std::fs::read(root.join(path))
                    .map_err(|e| DataError::from(e).with_path_context(&root.join(path)))
            }
            Self::Zip(zip) => {
                log::debug!("Reading: <zip>/{}", path);
                let mut buf = Vec::new();
                zip.write()
                    .expect("poison")
                    .as_mut()
                    .ok()
                    .unwrap() // init called
                    .by_name(path)
                    .map_err(|e| {
                        DataError::custom("Zip")
                            .with_display_context(&e)
                            .with_display_context(path)
                    })?
                    .read_to_end(&mut buf)?;
                Ok(buf)
            }
            Self::Memory(map) => map.get(path).copied().map(Vec::from).ok_or_else(|| {
                DataError::custom("Not found in icu4x-datagen's data/").with_display_context(path)
            }),
        }
    }

<<<<<<< HEAD
    pub fn read_to_buf_exact(&self, n: usize, path: &str) -> Result<Vec<u8>, DataError> {
        self.init()?;
        match self {
            Self::Fs(root) => {
                log::trace!("Reading: {}/{}", root.display(), path);
                let mut buf = vec![0; n];
                let mut file = std::fs::File::open(root.join(path))?;
                file.read_exact(&mut buf)
                    .map(|_| buf)
                    .map_err(|e| DataError::from(e).with_path_context(&root.join(path)))
            }
            Self::Zip(zip) => {
                log::trace!("Reading: <zip>/{}", path);
                let mut buf = vec![0; n];
                zip.write()
                    .expect("poison")
                    .as_mut()
                    .ok()
                    .unwrap() // init called
                    .by_name(path)
                    .map_err(|e| {
                        DataError::custom("Zip")
                            .with_display_context(&e)
                            .with_display_context(path)
                    })?
                    .read_exact(&mut buf)?;
                Ok(buf)
            }
        }
    }

    pub fn list(
        &self,
        path: &str,
        recursive: bool,
    ) -> Result<impl Iterator<Item = String>, DataError> {
        self.init()?;
        Ok(match self {
            Self::Fs(root) => {
                let path = root.join(path);
                if recursive {
                    walkdir::WalkDir::new(&path)
                        .follow_links(true)
                        .into_iter()
                        .flatten()
                        .filter(|entry| entry.file_type().is_file())
                        .map(|file| {
                            file.into_path()
                                .strip_prefix(&path)
                                .unwrap()
                                .to_string_lossy()
                                .into_owned()
                        })
                        .collect::<HashSet<_>>()
                        .into_iter()
                } else {
                    std::fs::read_dir(&path)
                        .map_err(|e| DataError::from(e).with_display_context(&path.display()))?
                        .map(|e| -> Result<_, DataError> {
                            Ok(e?.file_name().to_string_lossy().into_owned())
                        })
                        .collect::<Result<HashSet<_>, DataError>>()
                        .map(HashSet::into_iter)?
                }
            }
=======
    fn list(&self, path: &str) -> Result<impl Iterator<Item = String>, DataError> {
        self.init()?;
        Ok(match self {
            Self::Fs(root) => std::fs::read_dir(root.join(path))
                .map_err(|e| DataError::from(e).with_display_context(path))?
                .map(|e| -> Result<_, DataError> { Ok(e?.file_name().into_string().unwrap()) })
                .collect::<Result<HashSet<_>, DataError>>()
                .map(HashSet::into_iter)?,
>>>>>>> 458e536a
            Self::Zip(zip) => zip
                .read()
                .expect("poison")
                .as_ref()
                .ok()
                .unwrap() // init called
                .file_names()
                .filter_map(|p| p.strip_prefix(path))
<<<<<<< HEAD
                .filter_map(|suffix| {
                    if recursive {
                        Some(suffix)
                    } else {
                        suffix.split('/').find(|s| !s.is_empty())
                    }
                })
                .map(ToOwned::to_owned)
=======
                .filter_map(|suffix| suffix.split('/').find(|s| !s.is_empty()))
                .map(String::from)
                .collect::<HashSet<_>>()
                .into_iter(),
            Self::Memory(map) => map
                .keys()
                .copied()
                .map(String::from)
>>>>>>> 458e536a
                .collect::<HashSet<_>>()
                .into_iter(),
        })
    }

    fn file_exists(&self, path: &str) -> Result<bool, DataError> {
        self.init()?;
        Ok(match self {
            Self::Fs(root) => root.join(path).is_file(),
            Self::Zip(zip) => zip
                .read()
                .expect("poison")
                .as_ref()
                .ok()
                .unwrap() // init called
                .file_names()
                .any(|p| p == path),
            Self::Memory(map) => map.contains_key(path),
        })
    }
}<|MERGE_RESOLUTION|>--- conflicted
+++ resolved
@@ -5,6 +5,7 @@
 use crate::options::Options;
 use crate::transform::cldr::source::CldrCache;
 pub use crate::transform::cldr::source::CoverageLevel;
+use crate::transform::tzif::source::TzifPaths;
 use elsa::sync::FrozenMap;
 use icu_provider::DataError;
 use std::any::Any;
@@ -18,17 +19,13 @@
 use std::sync::RwLock;
 use zip::ZipArchive;
 
-#[cfg(feature = "experimental")]
-use crate::transform::tzif::source::TzifPaths;
-
 /// Bag of options for datagen source data.
 #[derive(Clone, Debug)]
 #[non_exhaustive]
 pub struct SourceData {
     cldr_paths: Option<Arc<CldrCache>>,
-    #[cfg(feature = "experimental")]
+    icuexport_paths: Option<Arc<SerdeCache>>,
     tzif_paths: Option<Arc<TzifPaths>>,
-    icuexport_paths: Option<Arc<SerdeCache>>,
     builtin_paths: Arc<SerdeCache>,
     segmenter_lstm_paths: Arc<SerdeCache>,
     // TODO: move this out when we decide we can break the exhaustiveness of DatagenProvider
@@ -41,25 +38,6 @@
 /// Requires `networking` Cargo feature.
 impl Default for SourceData {
     fn default() -> Self {
-<<<<<<< HEAD
-        let segmenter_path =
-            PathBuf::from(concat!(std::env!("CARGO_MANIFEST_DIR"), "/data/segmenter"));
-        Self {
-            cldr_paths: None,
-            icuexport_paths: None,
-            #[cfg(feature = "experimental")]
-            tzif_paths: None,
-            segmenter_paths: Arc::new(SerdeCache::new(
-                AbstractFs::new(&segmenter_path).expect("valid dir"),
-            )),
-            segmenter_lstm_paths: Arc::new(SerdeCache::new(
-                AbstractFs::new(segmenter_path.join("lstm")).expect("valid dir"),
-            )),
-            trie_type: IcuTrieType::Small,
-            collation_han_database: CollationHanDatabase::Implicit,
-            collations: vec![],
-        }
-=======
         Self::offline()
             .with_cldr_for_tag(Self::LATEST_TESTED_CLDR_TAG, Default::default())
             .unwrap()
@@ -67,7 +45,6 @@
             .unwrap()
             .with_segmenter_lstm_for_tag(Self::LATEST_TESTED_SEGMENTER_LSTM_TAG)
             .unwrap()
->>>>>>> 458e536a
     }
 }
 
@@ -86,18 +63,6 @@
     #[deprecated(since = "1.3.0", note = "use SourceData::default()")]
     pub fn latest_tested() -> Self {
         Self::default()
-<<<<<<< HEAD
-            .with_cldr(
-                icu_testdata::paths::cldr_json_root(),
-                CldrLocaleSubset::Full,
-            )
-            .expect("testdata is valid")
-            .with_tzif(icu_testdata::paths::tzif_root())
-            .expect("testdata is valid")
-            .with_icuexport(icu_testdata::paths::icuexport_toml_root())
-            .expect("testdata is valid")
-=======
->>>>>>> 458e536a
     }
 
     /// Creates a `SourceData` that does not have CLDR or ICU export sources set.
@@ -105,6 +70,7 @@
         Self {
             cldr_paths: None,
             icuexport_paths: None,
+            tzif_paths: None,
             builtin_paths: Arc::new(SerdeCache::new(AbstractFs::new_builtin())),
             segmenter_lstm_paths: Arc::new(SerdeCache::new(AbstractFs::new_lstm())),
             options: Default::default(),
@@ -120,38 +86,24 @@
         _use_default_here: crate::CldrLocaleSubset,
     ) -> Result<Self, DataError> {
         let root = AbstractFs::new(root)?;
-<<<<<<< HEAD
-        let locale_subset = if root.list("cldr-misc-full", false).is_ok() {
-            CldrLocaleSubset::Full
-        } else {
-            CldrLocaleSubset::Modern
-        };
-=======
->>>>>>> 458e536a
         Ok(Self {
             cldr_paths: Some(Arc::new(CldrCache(SerdeCache::new(root)))),
             ..self
         })
     }
 
-<<<<<<< HEAD
-    /// Adds TZif data to this `DataSource`. The root should point to a directory
+    /// Adds TZif data to this `SourceData`. The root should point to a directory
     /// containing a hierarchy of TZif files, which can be generated from the
     /// [IANA Time Zone Database](https://www.iana.org/time-zones)
     pub fn with_tzif(self, _root: PathBuf) -> Result<Self, DataError> {
         Ok(Self {
-            #[cfg(feature = "experimental")]
             tzif_paths: Some(Arc::new(TzifPaths::new(_root)?)),
             ..self
         })
     }
 
-    /// Adds ICU export data to this `DataSource`. The path should point to a local
-    /// `icuexportdata_uprops_full.zip` directory or ZIP file (see [GitHub releases](
-=======
     /// Adds ICU export data to this `SourceData`. The path should point to a local
     /// `icuexportdata_{tag}.zip` directory or ZIP file (see [GitHub releases](
->>>>>>> 458e536a
     /// https://github.com/unicode-org/icu/releases)).
     pub fn with_icuexport(self, root: PathBuf) -> Result<Self, DataError> {
         Ok(Self {
@@ -295,7 +247,6 @@
             .ok_or(crate::error::MISSING_CLDR_ERROR)
     }
 
-    #[cfg(feature = "experimental")]
     pub(crate) fn tzif(&self) -> Result<&TzifPaths, DataError> {
         self.tzif_paths
             .as_deref()
@@ -340,7 +291,7 @@
     fn fmt(&self, f: &mut std::fmt::Formatter<'_>) -> std::fmt::Result {
         f.debug_struct("SerdeCache")
             .field("root", &self.root)
-            // skip formatting the ctzdb-datagenache
+            // skip formatting the cache
             .finish()
     }
 }
@@ -396,11 +347,7 @@
     }
 
     pub fn list(&self, path: &str) -> Result<impl Iterator<Item = String>, DataError> {
-<<<<<<< HEAD
         self.root.list(path, false)
-=======
-        self.root.list(path)
->>>>>>> 458e536a
     }
 
     pub fn file_exists(&self, path: &str) -> Result<bool, DataError> {
@@ -578,6 +525,15 @@
                         .with_display_context(&e)
                         .with_display_context(path)
                 }),
+            AbstractFs::Memory(map) => {
+                map.get(path)
+                    .copied()
+                    .map(|b| b.len() as u64)
+                    .ok_or_else(|| {
+                        DataError::custom("Not found in icu4x-datagen's data/")
+                            .with_display_context(path)
+                    })
+            }
         }
     }
 
@@ -603,6 +559,7 @@
                         .with_display_context(&e)
                         .with_display_context(path)
                 }),
+            AbstractFs::Memory(map) => Ok(map.contains_key(path)),
         }
     }
 
@@ -637,7 +594,6 @@
         }
     }
 
-<<<<<<< HEAD
     pub fn read_to_buf_exact(&self, n: usize, path: &str) -> Result<Vec<u8>, DataError> {
         self.init()?;
         match self {
@@ -666,6 +622,14 @@
                     .read_exact(&mut buf)?;
                 Ok(buf)
             }
+            Self::Memory(map) => map
+                .get(path)
+                .copied()
+                .and_then(|d| d.get(..n).map(Vec::from))
+                .ok_or_else(|| {
+                    DataError::custom("Not found in icu4x-datagen's data/")
+                        .with_display_context(path)
+                }),
         }
     }
 
@@ -703,16 +667,6 @@
                         .map(HashSet::into_iter)?
                 }
             }
-=======
-    fn list(&self, path: &str) -> Result<impl Iterator<Item = String>, DataError> {
-        self.init()?;
-        Ok(match self {
-            Self::Fs(root) => std::fs::read_dir(root.join(path))
-                .map_err(|e| DataError::from(e).with_display_context(path))?
-                .map(|e| -> Result<_, DataError> { Ok(e?.file_name().into_string().unwrap()) })
-                .collect::<Result<HashSet<_>, DataError>>()
-                .map(HashSet::into_iter)?,
->>>>>>> 458e536a
             Self::Zip(zip) => zip
                 .read()
                 .expect("poison")
@@ -721,7 +675,6 @@
                 .unwrap() // init called
                 .file_names()
                 .filter_map(|p| p.strip_prefix(path))
-<<<<<<< HEAD
                 .filter_map(|suffix| {
                     if recursive {
                         Some(suffix)
@@ -730,16 +683,19 @@
                     }
                 })
                 .map(ToOwned::to_owned)
-=======
-                .filter_map(|suffix| suffix.split('/').find(|s| !s.is_empty()))
-                .map(String::from)
                 .collect::<HashSet<_>>()
                 .into_iter(),
             Self::Memory(map) => map
                 .keys()
-                .copied()
-                .map(String::from)
->>>>>>> 458e536a
+                .filter_map(|p| p.strip_prefix(path))
+                .filter_map(|suffix| {
+                    if recursive {
+                        Some(suffix)
+                    } else {
+                        suffix.split('/').find(|s| !s.is_empty())
+                    }
+                })
+                .map(ToOwned::to_owned)
                 .collect::<HashSet<_>>()
                 .into_iter(),
         })
